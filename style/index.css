--- conflicted
+++ resolved
@@ -2,17 +2,13 @@
 | Copyright (c) Jupyter Development Team.
 | Distributed under the terms of the Modified BSD License.
 |----------------------------------------------------------------------------*/
-<<<<<<< HEAD
-@import './sidebar.css';
 @import './toolbar.css';
 @import './variables.css';
 @import './callstack.css';
 @import './breakpoints.css';
-=======
 
 @import './icons.css';
 @import './sidebar.css';
->>>>>>> 5318a30c
 
 .jp-Debugger {
   background: var(--jp-layout-color1);
@@ -20,143 +16,6 @@
   bottom: 0;
 }
 
-<<<<<<< HEAD
-=======
-.jp-DebuggerSidebar div:not(:first-child) .jp-DebuggerSidebarVariables-header {
-  border-top: solid var(--jp-border-width) var(--jp-border-color1);
-}
-
-.jp-DebuggerSidebar div .jp-DebuggerSidebarVariables-header {
-  border-bottom: solid var(--jp-border-width) var(--jp-border-color1);
-}
-
-.jp-DebuggerSidebarVariables-header {
-  display: flex;
-  flex-direction: row;
-  align-items: center;
-  background-color: var(--jp-layout-color2);
-  height: 24px;
-}
-
-.jp-DebuggerSidebarVariables-header-label {
-  text-transform: uppercase;
-  font-weight: 600;
-  font-size: var(--jp-ui-font-size0);
-  color: var(--jp-ui-font-color1);
-  padding-left: 8px;
-  padding-right: 4px;
-}
-
-.jp-DebuggerSidebarVariables-body {
-  border-bottom: solid var(--jp-border-width) var(--jp-border-color2);
-  min-height: 24px;
-  height: 99%;
-  display: flex;
-  flex-direction: column;
-}
-
-.jp-DebuggerSidebarVariable-table {
-  min-height: 50px;
-  flex-basis: 30%;
-}
-
-.jp-DebuggerSidebarVariable-table table {
-  width: 100%;
-  border-collapse: collapse;
-}
-
-.jp-DebuggerSidebarVariable-table .jp-DebuggerSidebarVariables-table-head {
-  margin-bottom: 4px;
-  border-top: var(--jp-border-width) solid var(--jp-border-color2);
-  border-bottom: var(--jp-border-width) solid var(--jp-border-color2);
-  min-height: 23px;
-  padding: 4px 12px;
-  font-weight: 500;
-  text-align: left;
-}
-
-.jp-DebuggerSidebarVariables-table-head:hover,
-.jp-DebuggerSidebarVariables-table-row:hover {
-  background: var(--jp-layout-color2);
-}
-
-.jp-DebuggerSidebarVariables-table-row.selected {
-  color: white;
-  background: var(--jp-brand-color1);
-}
-
-.jp-DebuggerSidebarVariables-table-head
-  + .jp-DebuggerSidebarVariables-table-head {
-  border-left: var(--jp-border-width) solid var(--jp-border-color2);
-}
-
-.jp-DebuggerSidebarVariable-description {
-  border-top: var(--jp-border-width) solid var(--jp-border-color2);
-  min-height: 25px;
-  padding: 10px;
-}
-
-.jp-DebuggerSidebarVariable-description p {
-  margin-top: 1rem;
-  margin-bottom: 1rem;
-}
-
-.jp-DebuggerSidebarVariable-Search {
-  color: var(--jp-ui-font-color1);
-  flex: 0 0 auto;
-  display: flex;
-  flex-direction: row;
-  height: 24px;
-  /* height: calc(var(--jp-private-toolbar-height) + var(--jp-border-width)); */
-}
-
-.jp-DebuggerSidebarVariable-Search > .jp-Search-item {
-  flex: 0 0 auto;
-  padding-left: 8px;
-  padding-right: 8px;
-  vertical-align: middle;
-  font-size: 14px;
-  line-height: 23px;
-}
-
-.jp-DebuggerSidebarVariable-Search-input {
-  min-height: 22px;
-  vertical-align: top;
-  width: 100%;
-  height: 100%;
-  border: none;
-}
-
-.jp-DebuggerSidebarVariable-Scope-label {
-  padding-left: 10px;
-  padding-right: 5px;
-}
-
-/* callstack */
-
-.jp-DebuggerToolbar {
-  color: var(--jp-ui-font-color1);
-  flex: 0 0 auto;
-  display: flex;
-  flex-direction: row;
-  border-bottom: var(--jp-border-width) solid var(--jp-border-color2);
-}
-
-.jp-DebuggerToolbar-item {
-  flex: 0 0 auto;
-  padding-left: 10px;
-  padding-right: 10px;
-  vertical-align: middle;
-  font-size: 14px;
-  line-height: 23px;
-  font-family: FontAwesome;
-  text-align: center;
-  display: inline-block;
-}
-
-/*  menu */
-
->>>>>>> 5318a30c
 .jp-MenuComponent {
   position: absolute;
   list-style: none;
