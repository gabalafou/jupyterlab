// Copyright (c) Jupyter Development Team.
// Distributed under the terms of the Modified BSD License.

import {
  Clipboard,
  Dialog,
  ISessionContext,
  ISessionContextDialogs,
  showDialog
} from '@jupyterlab/apputils';
import {
  Cell,
  CodeCell,
  ICellModel,
  ICodeCellModel,
  isMarkdownCellModel,
  isRawCellModel,
  MarkdownCell
} from '@jupyterlab/cells';
import { signalToPromise } from '@jupyterlab/coreutils';
import * as nbformat from '@jupyterlab/nbformat';
import { KernelMessage } from '@jupyterlab/services';
import { ISharedAttachmentsCell } from '@jupyter/ydoc';
import { ITranslator, nullTranslator } from '@jupyterlab/translation';
import { every, findIndex } from '@lumino/algorithm';
import { JSONExt, JSONObject } from '@lumino/coreutils';
import { ISignal, Signal } from '@lumino/signaling';
import * as React from 'react';
import { Notebook, StaticNotebook } from './widget';
import { NotebookWindowedLayout } from './windowing';

/**
 * The mimetype used for Jupyter cell data.
 */
const JUPYTER_CELL_MIME = 'application/vnd.jupyter.cells';

export class KernelError extends Error {
  /**
   * Exception name
   */
  readonly errorName: string;
  /**
   * Exception value
   */
  readonly errorValue: string;
  /**
   * Traceback
   */
  readonly traceback: string[];

  /**
   * Construct the kernel error.
   */
  constructor(content: KernelMessage.IExecuteReplyMsg['content']) {
    const errorContent = content as KernelMessage.IReplyErrorContent;
    const errorName = errorContent.ename;
    const errorValue = errorContent.evalue;
    super(`KernelReplyNotOK: ${errorName} ${errorValue}`);

    this.errorName = errorName;
    this.errorValue = errorValue;
    this.traceback = errorContent.traceback;
    Object.setPrototypeOf(this, KernelError.prototype);
  }
}

/**
 * A collection of actions that run against notebooks.
 *
 * #### Notes
 * All of the actions are a no-op if there is no model on the notebook.
 * The actions set the widget `mode` to `'command'` unless otherwise specified.
 * The actions will preserve the selection on the notebook widget unless
 * otherwise specified.
 */
export class NotebookActions {
  /**
   * A signal that emits whenever a cell completes execution.
   */
  static get executed(): ISignal<
    any,
    {
      notebook: Notebook;
      cell: Cell;
      success: boolean;
      error?: KernelError | null;
    }
  > {
    return Private.executed;
  }

  /**
   * A signal that emits whenever a cell execution is scheduled.
   */
  static get executionScheduled(): ISignal<
    any,
    { notebook: Notebook; cell: Cell }
  > {
    return Private.executionScheduled;
  }

  /**
   * A signal that emits when one notebook's cells are all executed.
   */
  static get selectionExecuted(): ISignal<
    any,
    { notebook: Notebook; lastCell: Cell }
  > {
    return Private.selectionExecuted;
  }

  /**
   * A private constructor for the `NotebookActions` class.
   *
   * #### Notes
   * This class can never be instantiated. Its static member `executed` will be
   * merged with the `NotebookActions` namespace. The reason it exists as a
   * standalone class is because at run time, the `Private.executed` variable
   * does not yet exist, so it needs to be referenced via a getter.
   */
  private constructor() {
    // Intentionally empty.
  }
}

/**
 * A namespace for `NotebookActions` static methods.
 */
export namespace NotebookActions {
  /**
   * Split the active cell into two or more cells.
   *
   * @param notebook The target notebook widget.
   *
   * #### Notes
   * It will preserve the existing mode.
   * The last cell will be activated if no selection is found.
   * If text was selected, the cell containing the selection will
   * be activated.
   * The existing selection will be cleared.
   * The activated cell will have focus and the cursor will
   * remain in the initial position.
   * The leading whitespace in the second cell will be removed.
   * If there is no content, two empty cells will be created.
   * Both cells will have the same type as the original cell.
   * This action can be undone.
   */
  export function splitCell(notebook: Notebook): void {
    if (!notebook.model || !notebook.activeCell) {
      return;
    }

    const state = Private.getState(notebook);
    // We force the notebook back in edit mode as splitting a cell
    // requires using the cursor position within a cell (aka it was recently in edit mode)
    // However the focus may be stolen if the action is triggered
    // from the menu entry; switching the notebook in command mode.
    notebook.mode = 'edit';

    notebook.deselectAll();

    const nbModel = notebook.model;
    const index = notebook.activeCellIndex;
    const child = notebook.widgets[index];
    const editor = child.editor;
    if (!editor) {
      // TODO
      return;
    }
    const selections = editor.getSelections();
    const orig = child.model.sharedModel.getSource();

    const offsets = [0];

    let start: number = -1;
    let end: number = -1;
    for (let i = 0; i < selections.length; i++) {
      // append start and end to handle selections
      // cursors will have same start and end
      start = editor.getOffsetAt(selections[i].start);
      end = editor.getOffsetAt(selections[i].end);
      if (start < end) {
        offsets.push(start);
        offsets.push(end);
      } else if (end < start) {
        offsets.push(end);
        offsets.push(start);
      } else {
        offsets.push(start);
      }
    }

    offsets.push(orig.length);

    const clones = offsets.slice(0, -1).map((offset, offsetIdx) => {
      const { cell_type, metadata } = child.model.sharedModel.toJSON();

      return {
        cell_type,
        metadata,
        source: orig
          .slice(offset, offsets[offsetIdx + 1])
          .replace(/^\n+/, '')
          .replace(/\n+$/, '')
      };
    });

    nbModel.sharedModel.transact(() => {
      nbModel.sharedModel.deleteCell(index);
      nbModel.sharedModel.insertCells(index, clones);
    });

    // If there is a selection the selected cell will be activated
    const activeCellDelta = start !== end ? 2 : 1;
    notebook.activeCellIndex = index + clones.length - activeCellDelta;
    notebook
      .scrollToItem(notebook.activeCellIndex)
      .then(() => {
        notebook.activeCell?.editor!.focus();
      })
      .catch(reason => {
        // no-op
      });

    void Private.handleState(notebook, state);
  }

  /**
   * Merge the selected cells.
   *
   * @param notebook - The target notebook widget.
   *
   * @param mergeAbove - If only one cell is selected, indicates whether to merge it
   *    with the cell above (true) or below (false, default).
   *
   * #### Notes
   * The widget mode will be preserved.
   * If only one cell is selected and `mergeAbove` is true, the above cell will be selected.
   * If only one cell is selected and `mergeAbove` is false, the below cell will be selected.
   * If the active cell is a code cell, its outputs will be cleared.
   * This action can be undone.
   * The final cell will have the same type as the active cell.
   * If the active cell is a markdown cell, it will be unrendered.
   */
  export function mergeCells(
    notebook: Notebook,
    mergeAbove: boolean = false
  ): void {
    if (!notebook.model || !notebook.activeCell) {
      return;
    }

    const state = Private.getState(notebook);
    const toMerge: string[] = [];
    const toDelete: number[] = [];
    const model = notebook.model;
    const cells = model.cells;
    const primary = notebook.activeCell;
    const active = notebook.activeCellIndex;
    const attachments: nbformat.IAttachments = {};

    // Get the cells to merge.
    notebook.widgets.forEach((child, index) => {
      if (notebook.isSelectedOrActive(child)) {
        toMerge.push(child.model.sharedModel.getSource());
        if (index !== active) {
          toDelete.push(index);
        }
        // Collect attachments if the cell is a markdown cell or a raw cell
        const model = child.model;
        if (isRawCellModel(model) || isMarkdownCellModel(model)) {
          for (const key of model.attachments.keys) {
            attachments[key] = model.attachments.get(key)!.toJSON();
          }
        }
      }
    });

    // Check for only a single cell selected.
    if (toMerge.length === 1) {
      // Merge with the cell above when mergeAbove is true
      if (mergeAbove === true) {
        // Bail if it is the first cell.
        if (active === 0) {
          return;
        }
        // Otherwise merge with the previous cell.
        const cellModel = cells.get(active - 1);

        toMerge.unshift(cellModel.sharedModel.getSource());
        toDelete.push(active - 1);
      } else if (mergeAbove === false) {
        // Bail if it is the last cell.
        if (active === cells.length - 1) {
          return;
        }
        // Otherwise merge with the next cell.
        const cellModel = cells.get(active + 1);

        toMerge.push(cellModel.sharedModel.getSource());
        toDelete.push(active + 1);
      }
    }

    notebook.deselectAll();

    const primaryModel = primary.model.sharedModel;
    const { cell_type, metadata } = primaryModel.toJSON();
    if (primaryModel.cell_type === 'code') {
      // We can trust this cell because the outputs will be removed.
      metadata.trusted = true;
    }
    const newModel = {
      cell_type,
      metadata,
      source: toMerge.join('\n\n'),
      attachments:
        primaryModel.cell_type === 'markdown' ||
        primaryModel.cell_type === 'raw'
          ? attachments
          : undefined
    };

    // Make the changes while preserving history.
    model.sharedModel.transact(() => {
      model.sharedModel.deleteCell(active);
      model.sharedModel.insertCell(active, newModel);
      toDelete
        .sort((a, b) => b - a)
        .forEach(index => {
          model.sharedModel.deleteCell(index);
        });
    });
    // If the original cell is a markdown cell, make sure
    // the new cell is unrendered.
    if (primary instanceof MarkdownCell) {
      (notebook.activeCell as MarkdownCell).rendered = false;
    }

    void Private.handleState(notebook, state);
  }

  /**
   * Delete the selected cells.
   *
   * @param notebook - The target notebook widget.
   *
   * #### Notes
   * The cell after the last selected cell will be activated.
   * It will add a code cell if all cells are deleted.
   * This action can be undone.
   */
  export function deleteCells(notebook: Notebook): void {
    if (!notebook.model || !notebook.activeCell) {
      return;
    }

    const state = Private.getState(notebook);

    Private.deleteCells(notebook);
    void Private.handleState(notebook, state, true);
  }

  /**
   * Insert a new code cell above the active cell or in index 0 if the notebook is empty.
   *
   * @param notebook - The target notebook widget.
   *
   * #### Notes
   * The widget mode will be preserved.
   * This action can be undone.
   * The existing selection will be cleared.
   * The new cell will the active cell.
   */
  export function insertAbove(notebook: Notebook): void {
    if (!notebook.model) {
      return;
    }

    const state = Private.getState(notebook);
    const model = notebook.model;

    const newIndex = notebook.activeCell ? notebook.activeCellIndex : 0;
    model.sharedModel.insertCell(newIndex, {
      cell_type: notebook.notebookConfig.defaultCell,
      metadata:
        notebook.notebookConfig.defaultCell === 'code'
          ? {
              // This is an empty cell created by user, thus is trusted
              trusted: true
            }
          : {}
    });
    // Make the newly inserted cell active.
    notebook.activeCellIndex = newIndex;

    notebook.deselectAll();
    void Private.handleState(notebook, state, true);
  }

  /**
   * Insert a new code cell below the active cell or in index 0 if the notebook is empty.
   *
   * @param notebook - The target notebook widget.
   *
   * #### Notes
   * The widget mode will be preserved.
   * This action can be undone.
   * The existing selection will be cleared.
   * The new cell will be the active cell.
   */
  export function insertBelow(notebook: Notebook): void {
    if (!notebook.model) {
      return;
    }

    const state = Private.getState(notebook);
    const model = notebook.model;

    const newIndex = notebook.activeCell ? notebook.activeCellIndex + 1 : 0;
    model.sharedModel.insertCell(newIndex, {
      cell_type: notebook.notebookConfig.defaultCell,
      metadata:
        notebook.notebookConfig.defaultCell === 'code'
          ? {
              // This is an empty cell created by user, thus is trusted
              trusted: true
            }
          : {}
    });
    // Make the newly inserted cell active.
    notebook.activeCellIndex = newIndex;

    notebook.deselectAll();
    void Private.handleState(notebook, state, true);
  }

  function move(notebook: Notebook, shift: number): void {
    if (!notebook.model || !notebook.activeCell) {
      return;
    }

    const state = Private.getState(notebook);

    const firstIndex = notebook.widgets.findIndex(w =>
      notebook.isSelectedOrActive(w)
    );
    let lastIndex = notebook.widgets
      .slice(firstIndex + 1)
      .findIndex(w => !notebook.isSelectedOrActive(w));

    if (lastIndex >= 0) {
      lastIndex += firstIndex + 1;
    } else {
      lastIndex = notebook.model.cells.length;
    }

    if (shift > 0) {
      notebook.moveCell(firstIndex, lastIndex, lastIndex - firstIndex);
    } else {
      notebook.moveCell(firstIndex, firstIndex + shift, lastIndex - firstIndex);
    }

    void Private.handleState(notebook, state, true);
  }

  /**
   * Move the selected cell(s) down.
   *
   * @param notebook = The target notebook widget.
   */
  export function moveDown(notebook: Notebook): void {
    move(notebook, 1);
  }

  /**
   * Move the selected cell(s) up.
   *
   * @param notebook - The target notebook widget.
   */
  export function moveUp(notebook: Notebook): void {
    move(notebook, -1);
  }

  /**
   * Change the selected cell type(s).
   *
   * @param notebook - The target notebook widget.
   *
   * @param value - The target cell type.
   *
   * #### Notes
   * It should preserve the widget mode.
   * This action can be undone.
   * The existing selection will be cleared.
   * Any cells converted to markdown will be unrendered.
   */
  export function changeCellType(
    notebook: Notebook,
    value: nbformat.CellType
  ): void {
    if (!notebook.model || !notebook.activeCell) {
      return;
    }

    const state = Private.getState(notebook);

    Private.changeCellType(notebook, value);
    void Private.handleState(notebook, state);
  }

  /**
   * Run the selected cell(s).
   *
   * @param notebook - The target notebook widget.
   * @param sessionContext - The client session object.
   * @param sessionDialogs - The session dialogs.
   * @param translator - The application translator.
   *
   * #### Notes
   * The last selected cell will be activated, but not scrolled into view.
   * The existing selection will be cleared.
   * An execution error will prevent the remaining code cells from executing.
   * All markdown cells will be rendered.
   */
  export function run(
    notebook: Notebook,
    sessionContext?: ISessionContext,
    sessionDialogs?: ISessionContextDialogs,
    translator?: ITranslator
  ): Promise<boolean> {
    if (!notebook.model || !notebook.activeCell) {
      return Promise.resolve(false);
    }

    const state = Private.getState(notebook);
    const promise = Private.runSelected(
      notebook,
      sessionContext,
      sessionDialogs,
      translator
    );

    void Private.handleRunState(notebook, state, false);
    return promise;
  }

  /**
   * Run the selected cell(s) and advance to the next cell.
   *
   * @param notebook - The target notebook widget.
   * @param sessionContext - The client session object.
   * @param sessionDialogs - The session dialogs.
   * @param translator - The application translator.
   *
   * #### Notes
   * The existing selection will be cleared.
   * The cell after the last selected cell will be activated and scrolled into view.
   * An execution error will prevent the remaining code cells from executing.
   * All markdown cells will be rendered.
   * If the last selected cell is the last cell, a new code cell
   * will be created in `'edit'` mode.  The new cell creation can be undone.
   */
  export async function runAndAdvance(
    notebook: Notebook,
    sessionContext?: ISessionContext,
    sessionDialogs?: ISessionContextDialogs,
    translator?: ITranslator
  ): Promise<boolean> {
    if (!notebook.model || !notebook.activeCell) {
      return Promise.resolve(false);
    }

    const state = Private.getState(notebook);
    const promise = Private.runSelected(
      notebook,
      sessionContext,
      sessionDialogs,
      translator
    );
    const model = notebook.model;

    if (notebook.activeCellIndex === notebook.widgets.length - 1) {
      // Do not use push here, as we want an widget insertion
      // to make sure no placeholder widget is rendered.
      model.sharedModel.insertCell(notebook.widgets.length, {
        cell_type: notebook.notebookConfig.defaultCell,
        metadata:
          notebook.notebookConfig.defaultCell === 'code'
            ? {
                // This is an empty cell created by user, thus is trusted
                trusted: true
              }
            : {}
      });
      notebook.activeCellIndex++;
      if (notebook.activeCell?.inViewport === false) {
        await signalToPromise(notebook.activeCell.inViewportChanged, 200).catch(
          () => {
            // no-op
          }
        );
      }
      notebook.mode = 'edit';
    } else {
      notebook.activeCellIndex++;
    }

    void Private.handleState(notebook, state, true);
    return promise;
  }

  /**
   * Run the selected cell(s) and insert a new code cell.
   *
   * @param notebook - The target notebook widget.
   * @param sessionContext - The client session object.
   * @param sessionDialogs - The session dialogs.
   * @param translator - The application translator.
   *
   * #### Notes
   * An execution error will prevent the remaining code cells from executing.
   * All markdown cells will be rendered.
   * The widget mode will be set to `'edit'` after running.
   * The existing selection will be cleared.
   * The cell insert can be undone.
   * The new cell will be scrolled into view.
   */
  export async function runAndInsert(
    notebook: Notebook,
    sessionContext?: ISessionContext,
    sessionDialogs?: ISessionContextDialogs,
    translator?: ITranslator
  ): Promise<boolean> {
    if (!notebook.model || !notebook.activeCell) {
      return Promise.resolve(false);
    }

    const state = Private.getState(notebook);
    const promise = Private.runSelected(
      notebook,
      sessionContext,
      sessionDialogs,
      translator
    );
    const model = notebook.model;
    model.sharedModel.insertCell(notebook.activeCellIndex + 1, {
      cell_type: notebook.notebookConfig.defaultCell,
      metadata:
        notebook.notebookConfig.defaultCell === 'code'
          ? {
              // This is an empty cell created by user, thus is trusted
              trusted: true
            }
          : {}
    });
    notebook.activeCellIndex++;
    if (notebook.activeCell?.inViewport === false) {
      await signalToPromise(notebook.activeCell.inViewportChanged, 200).catch(
        () => {
          // no-op
        }
      );
    }
    notebook.mode = 'edit';
    void Private.handleState(notebook, state, true);
    return promise;
  }

  /**
   * Run all of the cells in the notebook.
   *
   * @param notebook - The target notebook widget.
   * @param sessionContext - The client session object.
   * @param sessionDialogs - The session dialogs.
   * @param translator - The application translator.
   *
   * #### Notes
   * The existing selection will be cleared.
   * An execution error will prevent the remaining code cells from executing.
   * All markdown cells will be rendered.
   * The last cell in the notebook will be activated and scrolled into view.
   */
  export function runAll(
    notebook: Notebook,
    sessionContext?: ISessionContext,
    sessionDialogs?: ISessionContextDialogs,
    translator?: ITranslator
  ): Promise<boolean> {
    if (!notebook.model || !notebook.activeCell) {
      return Promise.resolve(false);
    }

    const state = Private.getState(notebook);

    notebook.widgets.forEach(child => {
      notebook.select(child);
    });

    const promise = Private.runSelected(
      notebook,
      sessionContext,
      sessionDialogs,
      translator
    );

    void Private.handleRunState(notebook, state, true);
    return promise;
  }

  export function renderAllMarkdown(notebook: Notebook): Promise<boolean> {
    if (!notebook.model || !notebook.activeCell) {
      return Promise.resolve(false);
    }
    const previousIndex = notebook.activeCellIndex;
    const state = Private.getState(notebook);
    notebook.widgets.forEach((child, index) => {
      if (child.model.type === 'markdown') {
        notebook.select(child);
        // This is to make sure that the activeCell
        // does not get executed
        notebook.activeCellIndex = index;
      }
    });
    if (notebook.activeCell.model.type !== 'markdown') {
      return Promise.resolve(true);
    }
    const promise = Private.runSelected(notebook);
    notebook.activeCellIndex = previousIndex;
    void Private.handleRunState(notebook, state, true);
    return promise;
  }

  /**
   * Run all of the cells before the currently active cell (exclusive).
   *
   * @param notebook - The target notebook widget.
   * @param sessionContext - The client session object.
   * @param sessionDialogs - The session dialogs.
   * @param translator - The application translator.
   *
   * #### Notes
   * The existing selection will be cleared.
   * An execution error will prevent the remaining code cells from executing.
   * All markdown cells will be rendered.
   * The currently active cell will remain selected.
   */
  export function runAllAbove(
    notebook: Notebook,
    sessionContext?: ISessionContext,
    sessionDialogs?: ISessionContextDialogs,
    translator?: ITranslator
  ): Promise<boolean> {
    const { activeCell, activeCellIndex, model } = notebook;

    if (!model || !activeCell || activeCellIndex < 1) {
      return Promise.resolve(false);
    }

    const state = Private.getState(notebook);

    notebook.activeCellIndex--;
    notebook.deselectAll();
    for (let i = 0; i < notebook.activeCellIndex; ++i) {
      notebook.select(notebook.widgets[i]);
    }

    const promise = Private.runSelected(
      notebook,
      sessionContext,
      sessionDialogs,
      translator
    );

    notebook.activeCellIndex++;
    void Private.handleRunState(notebook, state, true);
    return promise;
  }

  /**
   * Run all of the cells after the currently active cell (inclusive).
   *
   * @param notebook - The target notebook widget.
   * @param sessionContext - The client session object.
   * @param sessionDialogs - The session dialogs.
   * @param translator - The application translator.
   *
   * #### Notes
   * The existing selection will be cleared.
   * An execution error will prevent the remaining code cells from executing.
   * All markdown cells will be rendered.
   * The last cell in the notebook will be activated and scrolled into view.
   */
  export function runAllBelow(
    notebook: Notebook,
    sessionContext?: ISessionContext,
    sessionDialogs?: ISessionContextDialogs,
    translator?: ITranslator
  ): Promise<boolean> {
    if (!notebook.model || !notebook.activeCell) {
      return Promise.resolve(false);
    }

    const state = Private.getState(notebook);

    notebook.deselectAll();
    for (let i = notebook.activeCellIndex; i < notebook.widgets.length; ++i) {
      notebook.select(notebook.widgets[i]);
    }

    const promise = Private.runSelected(
      notebook,
      sessionContext,
      sessionDialogs,
      translator
    );

    void Private.handleRunState(notebook, state, true);
    return promise;
  }

  /**
   * Replaces the selection in the active cell of the notebook.
   *
   * @param notebook - The target notebook widget.
   * @param text - The text to replace the selection.
   */
  export function replaceSelection(notebook: Notebook, text: string): void {
    if (!notebook.model || !notebook.activeCell?.editor) {
      return;
    }
    notebook.activeCell.editor.replaceSelection?.(text);
  }

  /**
   * Select the above the active cell.
   *
   * @param notebook - The target notebook widget.
   *
   * #### Notes
   * The widget mode will be preserved.
   * This is a no-op if the first cell is the active cell.
   * This will skip any collapsed cells.
   * The existing selection will be cleared.
   */
  export function selectAbove(notebook: Notebook): void {
    if (!notebook.model || !notebook.activeCell) {
      return;
    }
    const footer = (notebook.layout as NotebookWindowedLayout).footer;
    if (footer && document.activeElement === footer.node) {
      footer.node.blur();
      notebook.mode = 'command';
      return;
    }

    // Scroll first to the active widget in case it is not attached,
    // in windowed notebook.
    notebook
      .scrollToItem(notebook.activeCellIndex)
      .then(() => {
        if (notebook.activeCellIndex === 0) {
          return;
        }

        let possibleNextCellIndex = notebook.activeCellIndex - 1;

        // find first non hidden cell above current cell
        while (possibleNextCellIndex >= 0) {
          const possibleNextCell = notebook.widgets[possibleNextCellIndex];
          if (!possibleNextCell.inputHidden && !possibleNextCell.isHidden) {
            break;
          }
          possibleNextCellIndex -= 1;
        }

        const state = Private.getState(notebook);
        notebook.activeCellIndex = possibleNextCellIndex;
        notebook.deselectAll();
        void Private.handleState(notebook, state, true);
      })
      .catch(reason => {
        // no-op
      });
  }

  /**
   * Select the cell below the active cell.
   *
   * @param notebook - The target notebook widget.
   *
   * #### Notes
   * The widget mode will be preserved.
   * This is a no-op if the last cell is the active cell.
   * This will skip any collapsed cells.
   * The existing selection will be cleared.
   */
  export function selectBelow(notebook: Notebook): void {
    if (!notebook.model || !notebook.activeCell) {
      return;
    }
    let maxCellIndex = notebook.widgets.length - 1;

    // Find last non-hidden cell
    while (
      notebook.widgets[maxCellIndex].isHidden ||
      notebook.widgets[maxCellIndex].inputHidden
    ) {
      maxCellIndex -= 1;
    }

    // Scroll first to the active widget in case it is not attached,
    // in windowed notebook.
    notebook
      .scrollToItem(notebook.activeCellIndex)
      .then(() => {
        if (notebook.activeCellIndex === maxCellIndex) {
          const footer = (notebook.layout as NotebookWindowedLayout).footer;
          footer?.node.focus();
          return;
        }

        let possibleNextCellIndex = notebook.activeCellIndex + 1;

        // find first non hidden cell below current cell
        while (possibleNextCellIndex < maxCellIndex) {
          let possibleNextCell = notebook.widgets[possibleNextCellIndex];
          if (!possibleNextCell.inputHidden && !possibleNextCell.isHidden) {
            break;
          }
          possibleNextCellIndex += 1;
        }

        const state = Private.getState(notebook);
        notebook.activeCellIndex = possibleNextCellIndex;
        notebook.deselectAll();
        void Private.handleState(notebook, state, true);
      })
      .catch(reason => {
        // no-op
      });
  }

  /** Insert new heading of same level above active cell.
   *
   * @param notebook - The target notebook widget
   */
  export async function insertSameLevelHeadingAbove(
    notebook: Notebook
  ): Promise<void> {
    if (!notebook.model || !notebook.activeCell) {
      return;
    }
    let headingLevel = Private.Headings.determineHeadingLevel(
      notebook.activeCell,
      notebook
    );
    if (headingLevel == -1) {
      await Private.Headings.insertHeadingAboveCellIndex(0, 1, notebook);
    } else {
      await Private.Headings.insertHeadingAboveCellIndex(
        notebook.activeCellIndex!,
        headingLevel,
        notebook
      );
    }
  }

  /** Insert new heading of same level at end of current section.
   *
   * @param notebook - The target notebook widget
   */
  export async function insertSameLevelHeadingBelow(
    notebook: Notebook
  ): Promise<void> {
    if (!notebook.model || !notebook.activeCell) {
      return;
    }
    let headingLevel = Private.Headings.determineHeadingLevel(
      notebook.activeCell,
      notebook
    );
    headingLevel = headingLevel > -1 ? headingLevel : 1;
    let cellIdxOfHeadingBelow =
      Private.Headings.findLowerEqualLevelHeadingBelow(
        notebook.activeCell,
        notebook,
        true
      ) as number;
    await Private.Headings.insertHeadingAboveCellIndex(
      cellIdxOfHeadingBelow == -1
        ? notebook.model.cells.length
        : cellIdxOfHeadingBelow,
      headingLevel,
      notebook
    );
  }

  /**
   * Select the heading above the active cell or, if already at heading, collapse it.
   *
   * @param notebook - The target notebook widget.
   *
   * #### Notes
   * The widget mode will be preserved.
   * This is a no-op if the active cell is the topmost heading in collapsed state
   * The existing selection will be cleared.
   */
  export function selectHeadingAboveOrCollapseHeading(
    notebook: Notebook
  ): void {
    if (!notebook.model || !notebook.activeCell) {
      return;
    }
    const state = Private.getState(notebook);
    let hInfoActiveCell = getHeadingInfo(notebook.activeCell);
    // either collapse or find the right heading to jump to
    if (hInfoActiveCell.isHeading && !hInfoActiveCell.collapsed) {
      setHeadingCollapse(notebook.activeCell, true, notebook);
    } else {
      let targetHeadingCellIdx =
        Private.Headings.findLowerEqualLevelParentHeadingAbove(
          notebook.activeCell,
          notebook,
          true
        ) as number;
      if (targetHeadingCellIdx > -1) {
        notebook.activeCellIndex = targetHeadingCellIdx;
      }
    }
    // clear selection and handle state
    notebook.deselectAll();
    void Private.handleState(notebook, state, true);
  }

  /**
   * Select the heading below the active cell or, if already at heading, expand it.
   *
   * @param notebook - The target notebook widget.
   *
   * #### Notes
   * The widget mode will be preserved.
   * This is a no-op if the active cell is the last heading in expanded state
   * The existing selection will be cleared.
   */
  export function selectHeadingBelowOrExpandHeading(notebook: Notebook): void {
    if (!notebook.model || !notebook.activeCell) {
      return;
    }
    const state = Private.getState(notebook);
    let hInfo = getHeadingInfo(notebook.activeCell);
    if (hInfo.isHeading && hInfo.collapsed) {
      setHeadingCollapse(notebook.activeCell, false, notebook);
    } else {
      let targetHeadingCellIdx = Private.Headings.findHeadingBelow(
        notebook.activeCell,
        notebook,
        true // return index of heading cell
      ) as number;
      if (targetHeadingCellIdx > -1) {
        notebook.activeCellIndex = targetHeadingCellIdx;
      }
    }
    notebook.deselectAll();
    void Private.handleState(notebook, state, true);
  }

  /**
   * Extend the selection to the cell above.
   *
   * @param notebook - The target notebook widget.
   * @param toTop - If true, denotes selection to extend to the top.
   *
   * #### Notes
   * This is a no-op if the first cell is the active cell.
   * The new cell will be activated.
   */
  export function extendSelectionAbove(
    notebook: Notebook,
    toTop: boolean = false
  ): void {
    if (!notebook.model || !notebook.activeCell) {
      return;
    }
    // Do not wrap around.
    if (notebook.activeCellIndex === 0) {
      return;
    }

    const state = Private.getState(notebook);

    notebook.mode = 'command';
    // Check if toTop is true, if yes, selection is made to the top.
    if (toTop) {
      notebook.extendContiguousSelectionTo(0);
    } else {
      notebook.extendContiguousSelectionTo(notebook.activeCellIndex - 1);
    }
    void Private.handleState(notebook, state, true);
  }

  /**
   * Extend the selection to the cell below.
   *
   * @param notebook - The target notebook widget.
   * @param toBottom - If true, denotes selection to extend to the bottom.
   *
   * #### Notes
   * This is a no-op if the last cell is the active cell.
   * The new cell will be activated.
   */
  export function extendSelectionBelow(
    notebook: Notebook,
    toBottom: boolean = false
  ): void {
    if (!notebook.model || !notebook.activeCell) {
      return;
    }
    // Do not wrap around.
    if (notebook.activeCellIndex === notebook.widgets.length - 1) {
      return;
    }

    const state = Private.getState(notebook);

    notebook.mode = 'command';
    // Check if toBottom is true, if yes selection is made to the bottom.
    if (toBottom) {
      notebook.extendContiguousSelectionTo(notebook.widgets.length - 1);
    } else {
      notebook.extendContiguousSelectionTo(notebook.activeCellIndex + 1);
    }
    void Private.handleState(notebook, state, true);
  }

  /**
   * Select all of the cells of the notebook.
   *
   * @param notebook - the target notebook widget.
   */
  export function selectAll(notebook: Notebook): void {
    if (!notebook.model || !notebook.activeCell) {
      return;
    }
    notebook.widgets.forEach(child => {
      notebook.select(child);
    });
  }

  /**
   * Deselect all of the cells of the notebook.
   *
   * @param notebook - the target notebook widget.
   */
  export function deselectAll(notebook: Notebook): void {
    if (!notebook.model || !notebook.activeCell) {
      return;
    }
    notebook.deselectAll();
  }

  /**
   * Copy the selected cell(s) data to a clipboard.
   *
   * @param notebook - The target notebook widget.
   */
  export function copy(notebook: Notebook): void {
    Private.copyOrCut(notebook, false);
  }

  /**
   * Cut the selected cell data to a clipboard.
   *
   * @param notebook - The target notebook widget.
   *
   * #### Notes
   * This action can be undone.
   * A new code cell is added if all cells are cut.
   */
  export function cut(notebook: Notebook): void {
    Private.copyOrCut(notebook, true);
  }

  /**
   * Paste cells from the application clipboard.
   *
   * @param notebook - The target notebook widget.
   *
   * @param mode - the mode of adding cells:
   *   'below' (default) adds cells below the active cell,
   *   'belowSelected' adds cells below all selected cells,
   *   'above' adds cells above the active cell, and
   *   'replace' removes the currently selected cells and adds cells in their place.
   *
   * #### Notes
   * The last pasted cell becomes the active cell.
   * This is a no-op if there is no cell data on the clipboard.
   * This action can be undone.
   */
  export function paste(
    notebook: Notebook,
    mode: 'below' | 'belowSelected' | 'above' | 'replace' = 'below'
  ): void {
    const clipboard = Clipboard.getInstance();

    if (!clipboard.hasData(JUPYTER_CELL_MIME)) {
      return;
    }

    const values = clipboard.getData(JUPYTER_CELL_MIME) as nbformat.IBaseCell[];

    addCells(notebook, mode, values, true);
    void focusActiveCell(notebook);
  }

  /**
   * Duplicate selected cells in the notebook without using the application clipboard.
   *
   * @param notebook - The target notebook widget.
   *
   * @param mode - the mode of adding cells:
   *   'below' (default) adds cells below the active cell,
   *   'belowSelected' adds cells below all selected cells,
   *   'above' adds cells above the active cell, and
   *   'replace' removes the currently selected cells and adds cells in their place.
   *
   * #### Notes
   * The last pasted cell becomes the active cell.
   * This is a no-op if there is no cell data on the clipboard.
   * This action can be undone.
   */
  export function duplicate(
    notebook: Notebook,
    mode: 'below' | 'belowSelected' | 'above' | 'replace' = 'below'
  ): void {
    const values = Private.selectedCells(notebook);

    if (!values || values.length === 0) {
      return;
    }

    addCells(notebook, mode, values, false); // Cells not from the clipboard
  }

  /**
   * Adds cells to the notebook.
   *
   * @param notebook - The target notebook widget.
   *
   * @param mode - the mode of adding cells:
   *   'below' (default) adds cells below the active cell,
   *   'belowSelected' adds cells below all selected cells,
   *   'above' adds cells above the active cell, and
   *   'replace' removes the currently selected cells and adds cells in their place.
   *
   * @param values — The cells to add to the notebook.
   *
   * @param cellsFromClipboard — True if the cells were sourced from the clipboard.
   *
   * #### Notes
   * The last added cell becomes the active cell.
   * This is a no-op if values is an empty array.
   * This action can be undone.
   */

  function addCells(
    notebook: Notebook,
    mode: 'below' | 'belowSelected' | 'above' | 'replace' = 'below',
    values: nbformat.IBaseCell[],
    cellsFromClipboard: boolean = false
  ): void {
    if (!notebook.model || !notebook.activeCell) {
      return;
    }

    const state = Private.getState(notebook);
    const model = notebook.model;

    notebook.mode = 'command';

    let index = 0;
    const prevActiveCellIndex = notebook.activeCellIndex;

    model.sharedModel.transact(() => {
      // Set the starting index of the paste operation depending upon the mode.
      switch (mode) {
        case 'below':
          index = notebook.activeCellIndex + 1;
          break;
        case 'belowSelected':
          notebook.widgets.forEach((child, childIndex) => {
            if (notebook.isSelectedOrActive(child)) {
              index = childIndex + 1;
            }
          });

          break;
        case 'above':
          index = notebook.activeCellIndex;
          break;
        case 'replace': {
          // Find the cells to delete.
          const toDelete: number[] = [];

          notebook.widgets.forEach((child, index) => {
            const deletable =
              (child.model.sharedModel.getMetadata(
                'deletable'
              ) as unknown as boolean) !== false;

            if (notebook.isSelectedOrActive(child) && deletable) {
              toDelete.push(index);
            }
          });

          // If cells are not deletable, we may not have anything to delete.
          if (toDelete.length > 0) {
            // Delete the cells as one undo event.
            toDelete.reverse().forEach(i => {
              model.sharedModel.deleteCell(i);
            });
          }
          index = toDelete[0];
          break;
        }
        default:
          break;
      }

      model.sharedModel.insertCells(
        index,
        values.map(cell => {
          cell.id =
            cell.cell_type === 'code' &&
            notebook.lastClipboardInteraction === 'cut' &&
            typeof cell.id === 'string'
              ? cell.id
              : undefined;
          return cell;
        })
      );
    });

    notebook.activeCellIndex = prevActiveCellIndex + values.length;
    notebook.deselectAll();
    if (cellsFromClipboard) {
      notebook.lastClipboardInteraction = 'paste';
    }
    void Private.handleState(notebook, state, true);
  }

  /**
   * Undo a cell action.
   *
   * @param notebook - The target notebook widget.
   *
   * #### Notes
   * This is a no-op if there are no cell actions to undo.
   */
  export function undo(notebook: Notebook): void {
    if (!notebook.model) {
      return;
    }

    const state = Private.getState(notebook);

    notebook.mode = 'command';
    notebook.model.sharedModel.undo();
    notebook.deselectAll();
    void Private.handleState(notebook, state);
  }

  /**
   * Redo a cell action.
   *
   * @param notebook - The target notebook widget.
   *
   * #### Notes
   * This is a no-op if there are no cell actions to redo.
   */
  export function redo(notebook: Notebook): void {
    if (!notebook.model || !notebook.activeCell) {
      return;
    }

    const state = Private.getState(notebook);

    notebook.mode = 'command';
    notebook.model.sharedModel.redo();
    notebook.deselectAll();
    void Private.handleState(notebook, state);
  }

  /**
   * Toggle the line number of all cells.
   *
   * @param notebook - The target notebook widget.
   *
   * #### Notes
   * The original state is based on the state of the active cell.
   * The `mode` of the widget will be preserved.
   */
  export function toggleAllLineNumbers(notebook: Notebook): void {
    if (!notebook.model || !notebook.activeCell) {
      return;
    }

    const state = Private.getState(notebook);
    const config = notebook.editorConfig;
    const lineNumbers = !(
      config.code.lineNumbers &&
      config.markdown.lineNumbers &&
      config.raw.lineNumbers
    );
    const newConfig = {
      code: { ...config.code, lineNumbers },
      markdown: { ...config.markdown, lineNumbers },
      raw: { ...config.raw, lineNumbers }
    };

    notebook.editorConfig = newConfig;
    void Private.handleState(notebook, state);
  }

  /**
   * Clear the code outputs of the selected cells.
   *
   * @param notebook - The target notebook widget.
   *
   * #### Notes
   * The widget `mode` will be preserved.
   */
  export function clearOutputs(notebook: Notebook): void {
    if (!notebook.model || !notebook.activeCell) {
      return;
    }

    const state = Private.getState(notebook);
    let index = -1;
    for (const cell of notebook.model.cells) {
      const child = notebook.widgets[++index];

      if (notebook.isSelectedOrActive(child) && cell.type === 'code') {
        cell.sharedModel.transact(() => {
          (cell as ICodeCellModel).clearExecution();
          (child as CodeCell).outputHidden = false;
        }, false);
      }
    }
    void Private.handleState(notebook, state, true);
  }

  /**
   * Clear all the code outputs on the widget.
   *
   * @param notebook - The target notebook widget.
   *
   * #### Notes
   * The widget `mode` will be preserved.
   */
  export function clearAllOutputs(notebook: Notebook): void {
    if (!notebook.model || !notebook.activeCell) {
      return;
    }

    const state = Private.getState(notebook);
    let index = -1;
    for (const cell of notebook.model.cells) {
      const child = notebook.widgets[++index];

      if (cell.type === 'code') {
        cell.sharedModel.transact(() => {
          (cell as ICodeCellModel).clearExecution();
          (child as CodeCell).outputHidden = false;
        }, false);
      }
    }
    void Private.handleState(notebook, state, true);
  }

  /**
   * Hide the code on selected code cells.
   *
   * @param notebook - The target notebook widget.
   */
  export function hideCode(notebook: Notebook): void {
    if (!notebook.model || !notebook.activeCell) {
      return;
    }

    const state = Private.getState(notebook);

    notebook.widgets.forEach(cell => {
      if (notebook.isSelectedOrActive(cell) && cell.model.type === 'code') {
        cell.inputHidden = true;
      }
    });
    void Private.handleState(notebook, state);
  }

  /**
   * Show the code on selected code cells.
   *
   * @param notebook - The target notebook widget.
   */
  export function showCode(notebook: Notebook): void {
    if (!notebook.model || !notebook.activeCell) {
      return;
    }

    const state = Private.getState(notebook);

    notebook.widgets.forEach(cell => {
      if (notebook.isSelectedOrActive(cell) && cell.model.type === 'code') {
        cell.inputHidden = false;
      }
    });
    void Private.handleState(notebook, state);
  }

  /**
   * Hide the code on all code cells.
   *
   * @param notebook - The target notebook widget.
   */
  export function hideAllCode(notebook: Notebook): void {
    if (!notebook.model || !notebook.activeCell) {
      return;
    }

    const state = Private.getState(notebook);

    notebook.widgets.forEach(cell => {
      if (cell.model.type === 'code') {
        cell.inputHidden = true;
      }
    });
    void Private.handleState(notebook, state);
  }

  /**
   * Show the code on all code cells.
   *
   * @param widget - The target notebook widget.
   */
  export function showAllCode(notebook: Notebook): void {
    if (!notebook.model || !notebook.activeCell) {
      return;
    }

    const state = Private.getState(notebook);

    notebook.widgets.forEach(cell => {
      if (cell.model.type === 'code') {
        cell.inputHidden = false;
      }
    });
    void Private.handleState(notebook, state);
  }

  /**
   * Hide the output on selected code cells.
   *
   * @param notebook - The target notebook widget.
   */
  export function hideOutput(notebook: Notebook): void {
    if (!notebook.model || !notebook.activeCell) {
      return;
    }

    const state = Private.getState(notebook);

    notebook.widgets.forEach(cell => {
      if (notebook.isSelectedOrActive(cell) && cell.model.type === 'code') {
        (cell as CodeCell).outputHidden = true;
      }
    });
    void Private.handleState(notebook, state, true);
  }

  /**
   * Show the output on selected code cells.
   *
   * @param notebook - The target notebook widget.
   */
  export function showOutput(notebook: Notebook): void {
    if (!notebook.model || !notebook.activeCell) {
      return;
    }

    const state = Private.getState(notebook);

    notebook.widgets.forEach(cell => {
      if (notebook.isSelectedOrActive(cell) && cell.model.type === 'code') {
        (cell as CodeCell).outputHidden = false;
      }
    });
    void Private.handleState(notebook, state);
  }

  /**
   * Hide the output on all code cells.
   *
   * @param notebook - The target notebook widget.
   */
  export function hideAllOutputs(notebook: Notebook): void {
    if (!notebook.model || !notebook.activeCell) {
      return;
    }

    const state = Private.getState(notebook);

    notebook.widgets.forEach(cell => {
      if (cell.model.type === 'code') {
        (cell as CodeCell).outputHidden = true;
      }
    });
    void Private.handleState(notebook, state, true);
  }

  /**
   * Render side-by-side.
   *
   * @param notebook - The target notebook widget.
   */
  export function renderSideBySide(notebook: Notebook): void {
    notebook.renderingLayout = 'side-by-side';
  }

  /**
   * Render not side-by-side.
   *
   * @param notebook - The target notebook widget.
   */
  export function renderDefault(notebook: Notebook): void {
    notebook.renderingLayout = 'default';
  }

  /**
   * Show the output on all code cells.
   *
   * @param notebook - The target notebook widget.
   */
  export function showAllOutputs(notebook: Notebook): void {
    if (!notebook.model || !notebook.activeCell) {
      return;
    }

    const state = Private.getState(notebook);

    notebook.widgets.forEach(cell => {
      if (cell.model.type === 'code') {
        (cell as CodeCell).outputHidden = false;
      }
    });
    void Private.handleState(notebook, state);
  }

  /**
   * Enable output scrolling for all selected cells.
   *
   * @param notebook - The target notebook widget.
   */
  export function enableOutputScrolling(notebook: Notebook): void {
    if (!notebook.model || !notebook.activeCell) {
      return;
    }

    const state = Private.getState(notebook);

    notebook.widgets.forEach(cell => {
      if (notebook.isSelectedOrActive(cell) && cell.model.type === 'code') {
        (cell as CodeCell).outputsScrolled = true;
      }
    });
    void Private.handleState(notebook, state, true);
  }

  /**
   * Disable output scrolling for all selected cells.
   *
   * @param notebook - The target notebook widget.
   */
  export function disableOutputScrolling(notebook: Notebook): void {
    if (!notebook.model || !notebook.activeCell) {
      return;
    }

    const state = Private.getState(notebook);

    notebook.widgets.forEach(cell => {
      if (notebook.isSelectedOrActive(cell) && cell.model.type === 'code') {
        (cell as CodeCell).outputsScrolled = false;
      }
    });
    void Private.handleState(notebook, state);
  }

  /**
   * Go to the last cell that is run or current if it is running.
   *
   * Note: This requires execution timing to be toggled on or this will have
   * no effect.
   *
   * @param notebook - The target notebook widget.
   */
  export function selectLastRunCell(notebook: Notebook): void {
    let latestTime: Date | null = null;
    let latestCellIdx: number | null = null;
    notebook.widgets.forEach((cell, cellIndx) => {
      if (cell.model.type === 'code') {
        const execution = cell.model.getMetadata('execution');
        if (
          execution &&
          JSONExt.isObject(execution) &&
          execution['iopub.status.busy'] !== undefined
        ) {
          // The busy status is used as soon as a request is received:
          // https://jupyter-client.readthedocs.io/en/stable/messaging.html
          const timestamp = execution['iopub.status.busy']!.toString();
          if (timestamp) {
            const startTime = new Date(timestamp);
            if (!latestTime || startTime >= latestTime) {
              latestTime = startTime;
              latestCellIdx = cellIndx;
            }
          }
        }
      }
    });
    if (latestCellIdx !== null) {
      notebook.activeCellIndex = latestCellIdx;
    }
  }

  /**
   * Set the markdown header level.
   *
   * @param notebook - The target notebook widget.
   *
   * @param level - The header level.
   *
   * #### Notes
   * All selected cells will be switched to markdown.
   * The level will be clamped between 1 and 6.
   * If there is an existing header, it will be replaced.
   * There will always be one blank space after the header.
   * The cells will be unrendered.
   */
  export function setMarkdownHeader(notebook: Notebook, level: number): void {
    if (!notebook.model || !notebook.activeCell) {
      return;
    }

    const state = Private.getState(notebook);
    const cells = notebook.model.cells;

    level = Math.min(Math.max(level, 1), 6);
    notebook.widgets.forEach((child, index) => {
      if (notebook.isSelectedOrActive(child)) {
        Private.setMarkdownHeader(cells.get(index), level);
      }
    });
    Private.changeCellType(notebook, 'markdown');
    void Private.handleState(notebook, state);
  }

  /**
   * Collapse all cells in given notebook.
   *
   * @param notebook - The target notebook widget.
   */
  export function collapseAllHeadings(notebook: Notebook): any {
    const state = Private.getState(notebook);
    for (const cell of notebook.widgets) {
      if (NotebookActions.getHeadingInfo(cell).isHeading) {
        NotebookActions.setHeadingCollapse(cell, true, notebook);
        NotebookActions.setCellCollapse(cell, true);
      }
    }
    notebook.activeCellIndex = 0;
    void Private.handleState(notebook, state, true);
  }

  /**
   * Un-collapse all cells in given notebook.
   *
   * @param notebook - The target notebook widget.
   */
  export function expandAllHeadings(notebook: Notebook): any {
    for (const cell of notebook.widgets) {
      if (NotebookActions.getHeadingInfo(cell).isHeading) {
        NotebookActions.setHeadingCollapse(cell, false, notebook);
        // similar to collapseAll.
        NotebookActions.setCellCollapse(cell, false);
      }
    }
  }

  function findNearestParentHeader(
    cell: Cell,
    notebook: Notebook
  ): Cell | undefined {
    const index = findIndex(
      notebook.widgets,
      (possibleCell: Cell, index: number) => {
        return cell.model.id === possibleCell.model.id;
      }
    );
    if (index === -1) {
      return;
    }
    // Finds the nearest header above the given cell. If the cell is a header itself, it does not return itself;
    // this can be checked directly by calling functions.
    if (index >= notebook.widgets.length) {
      return;
    }
    let childHeaderInfo = getHeadingInfo(notebook.widgets[index]);
    for (let cellN = index - 1; cellN >= 0; cellN--) {
      if (cellN < notebook.widgets.length) {
        let hInfo = getHeadingInfo(notebook.widgets[cellN]);
        if (
          hInfo.isHeading &&
          hInfo.headingLevel < childHeaderInfo.headingLevel
        ) {
          return notebook.widgets[cellN];
        }
      }
    }
    // else no parent header found.
    return;
  }

  /**
   * Finds the "parent" heading of the given cell and expands.
   * Used for the case that a cell becomes active that is within a collapsed heading.
   * @param cell - "Child" cell that has become the active cell
   * @param notebook - The target notebook widget.
   */
  export function expandParent(cell: Cell, notebook: Notebook): void {
    let nearestParentCell = findNearestParentHeader(cell, notebook);
    if (!nearestParentCell) {
      return;
    }
    if (
      !getHeadingInfo(nearestParentCell).collapsed &&
      !nearestParentCell.isHidden
    ) {
      return;
    }
    if (nearestParentCell.isHidden) {
      expandParent(nearestParentCell, notebook);
    }
    if (getHeadingInfo(nearestParentCell).collapsed) {
      setHeadingCollapse(nearestParentCell, false, notebook);
    }
  }

  /**
   * Finds the next heading that isn't a child of the given markdown heading.
   * @param cell - "Child" cell that has become the active cell
   * @param notebook - The target notebook widget.
   */
  export function findNextParentHeading(
    cell: Cell,
    notebook: Notebook
  ): number {
    let index = findIndex(
      notebook.widgets,
      (possibleCell: Cell, index: number) => {
        return cell.model.id === possibleCell.model.id;
      }
    );
    if (index === -1) {
      return -1;
    }
    let childHeaderInfo = getHeadingInfo(cell);
    for (index = index + 1; index < notebook.widgets.length; index++) {
      let hInfo = getHeadingInfo(notebook.widgets[index]);
      if (
        hInfo.isHeading &&
        hInfo.headingLevel <= childHeaderInfo.headingLevel
      ) {
        return index;
      }
    }
    // else no parent header found. return the index of the last cell
    return notebook.widgets.length;
  }

  /**
   * Set the given cell and ** all "child" cells **
   * to the given collapse / expand if cell is
   * a markdown header.
   *
   * @param cell - The cell
   * @param collapsing - Whether to collapse or expand the cell
   * @param notebook - The target notebook widget.
   */
  export function setHeadingCollapse(
    cell: Cell,
    collapsing: boolean,
    notebook: StaticNotebook
  ): number {
    const which = findIndex(
      notebook.widgets,
      (possibleCell: Cell, index: number) => {
        return cell.model.id === possibleCell.model.id;
      }
    );
    if (which === -1) {
      return -1;
    }
    if (!notebook.widgets.length) {
      return which + 1;
    }
    let selectedHeadingInfo = NotebookActions.getHeadingInfo(cell);
    if (
      cell.isHidden ||
      !(cell instanceof MarkdownCell) ||
      !selectedHeadingInfo.isHeading
    ) {
      // otherwise collapsing and uncollapsing already hidden stuff can
      // cause some funny looking bugs.
      return which + 1;
    }
    let localCollapsed = false;
    let localCollapsedLevel = 0;
    // iterate through all cells after the active cell.
    let cellNum;
    for (cellNum = which + 1; cellNum < notebook.widgets.length; cellNum++) {
      let subCell = notebook.widgets[cellNum];
      let subCellHeadingInfo = NotebookActions.getHeadingInfo(subCell);
      if (
        subCellHeadingInfo.isHeading &&
        subCellHeadingInfo.headingLevel <= selectedHeadingInfo.headingLevel
      ) {
        // then reached an equivalent or higher heading level than the
        // original the end of the collapse.
        cellNum -= 1;
        break;
      }
      if (
        localCollapsed &&
        subCellHeadingInfo.isHeading &&
        subCellHeadingInfo.headingLevel <= localCollapsedLevel
      ) {
        // then reached the end of the local collapsed, so unset NotebookActions.
        localCollapsed = false;
      }

      if (collapsing || localCollapsed) {
        // then no extra handling is needed for further locally collapsed
        // headings.
        subCell.setHidden(true);
        continue;
      }

      if (subCellHeadingInfo.collapsed && subCellHeadingInfo.isHeading) {
        localCollapsed = true;
        localCollapsedLevel = subCellHeadingInfo.headingLevel;
        // but don't collapse the locally collapsed heading, so continue to
        // expand the heading. This will get noticed in the next round.
      }
      subCell.setHidden(false);
    }
    if (cellNum === notebook.widgets.length) {
      cell.numberChildNodes = cellNum - which - 1;
    } else {
      cell.numberChildNodes = cellNum - which;
    }
    NotebookActions.setCellCollapse(cell, collapsing);
    return cellNum + 1;
  }

  /**
   * Toggles the collapse state of the active cell of the given notebook
   * and ** all of its "child" cells ** if the cell is a heading.
   *
   * @param notebook - The target notebook widget.
   */
  export function toggleCurrentHeadingCollapse(notebook: Notebook): any {
    if (!notebook.activeCell || notebook.activeCellIndex === undefined) {
      return;
    }
    let headingInfo = NotebookActions.getHeadingInfo(notebook.activeCell);
    if (headingInfo.isHeading) {
      // Then toggle!
      NotebookActions.setHeadingCollapse(
        notebook.activeCell,
        !headingInfo.collapsed,
        notebook
      );
    }
    notebook.scrollToItem(notebook.activeCellIndex).catch(reason => {
      // no-op
    });
  }

  /**
   * If cell is a markdown heading, sets the headingCollapsed field,
   * and otherwise hides the cell.
   *
   * @param cell - The cell to collapse / expand
   * @param collapsing - Whether to collapse or expand the given cell
   */
  export function setCellCollapse(cell: Cell, collapsing: boolean): any {
    if (cell instanceof MarkdownCell) {
      cell.headingCollapsed = collapsing;
    } else {
      cell.setHidden(collapsing);
    }
  }

  /**
   * If given cell is a markdown heading, returns the heading level.
   * If given cell is not markdown, returns 7 (there are only 6 levels of markdown headings)
   *
   * @param cell - The target cell widget.
   */
  export function getHeadingInfo(cell: Cell): {
    isHeading: boolean;
    headingLevel: number;
    collapsed?: boolean;
  } {
    if (!(cell instanceof MarkdownCell)) {
      return { isHeading: false, headingLevel: 7 };
    }
    let level = cell.headingInfo.level;
    let collapsed = cell.headingCollapsed;
    return { isHeading: level > 0, headingLevel: level, collapsed: collapsed };
  }

  /**
   * Trust the notebook after prompting the user.
   *
   * @param notebook - The target notebook widget.
   *
   * @returns a promise that resolves when the transaction is finished.
   *
   * #### Notes
   * No dialog will be presented if the notebook is already trusted.
   */
  export function trust(
    notebook: Notebook,
    translator?: ITranslator
  ): Promise<void> {
    translator = translator || nullTranslator;
    const trans = translator.load('jupyterlab');

    if (!notebook.model) {
      return Promise.resolve();
    }
    // Do nothing if already trusted.

    const trusted = every(notebook.model.cells, cell => cell.trusted);
    // FIXME
    const trustMessage = (
      <p>
        {trans.__(
          'A trusted Jupyter notebook may execute hidden malicious code when you open it.'
        )}
        <br />
        {trans.__(
          'Selecting "Trust" will re-render this notebook in a trusted state.'
        )}
        <br />
        {trans.__('For more information, see')}{' '}
        <a
          href="https://jupyter-server.readthedocs.io/en/stable/operators/security.html"
          target="_blank"
          rel="noopener noreferrer"
        >
          {trans.__('the Jupyter security documentation')}
        </a>
        .
      </p>
    );

    if (trusted) {
      return showDialog({
        body: trans.__('Notebook is already trusted'),
        buttons: [Dialog.okButton()]
      }).then(() => undefined);
    }

    return showDialog({
      body: trustMessage,
      title: trans.__('Trust this notebook?'),
      buttons: [
        Dialog.cancelButton(),
        Dialog.warnButton({
          label: trans.__('Trust'),
          ariaLabel: trans.__('Confirm Trusting this notebook')
        })
      ] // FIXME?
    }).then(result => {
      if (result.button.accept) {
        if (notebook.model) {
          for (const cell of notebook.model.cells) {
            cell.trusted = true;
          }
        }
      }
    });
  }

  /**
<<<<<<< HEAD
   * If the notebook has an active cell, focus it.
   *
   * @param notebook The target notebook widget
   * @param options Optional options to change the behavior of this function
   * @param options.waitUntilReady If true, do not call focus until activeCell.ready is resolved
   * @param options.preventScroll If true, do not scroll the active cell into view
   *
   * @returns a promise that resolves when focus has been called on the active
   * cell's node.
   *
   * #### Notes
   * By default, waits until after the active cell has been attached unless
   * called with { waitUntilReady: false }
   */
  export async function focusActiveCell(
    notebook: Notebook,
    options: {
      waitUntilReady?: boolean;
      preventScroll?: boolean;
    } = { waitUntilReady: true, preventScroll: false }
  ): Promise<void> {
    const { activeCell } = notebook;
    const { waitUntilReady, preventScroll } = options;
    if (!activeCell) {
      return;
    }
    if (waitUntilReady) {
      await activeCell.ready;
    }
    if (notebook.isDisposed || activeCell.isDisposed) {
      return;
    }
    activeCell.node.focus({
      preventScroll
    });
=======
   * Access last notebook history.
   *
   * @param notebook - The target notebook widget.
   */
  export async function accessPreviousHistory(
    notebook: Notebook
  ): Promise<void> {
    if (!notebook.notebookConfig.accessKernelHistory) {
      return;
    }
    const activeCell = notebook.activeCell;
    if (activeCell) {
      if (notebook.kernelHistory) {
        const previousHistory = await notebook.kernelHistory.back(activeCell);
        notebook.kernelHistory.updateEditor(activeCell, previousHistory);
      }
    }
  }

  /**
   * Access next notebook history.
   *
   * @param notebook - The target notebook widget.
   */
  export async function accessNextHistory(notebook: Notebook): Promise<void> {
    if (!notebook.notebookConfig.accessKernelHistory) {
      return;
    }
    const activeCell = notebook.activeCell;
    if (activeCell) {
      if (notebook.kernelHistory) {
        const nextHistory = await notebook.kernelHistory.forward(activeCell);
        notebook.kernelHistory.updateEditor(activeCell, nextHistory);
      }
    }
>>>>>>> fc124f46
  }
}

/**
 * A namespace for private data.
 */
namespace Private {
  /**
   * A signal that emits whenever a cell completes execution.
   */
  export const executed = new Signal<
    any,
    {
      notebook: Notebook;
      cell: Cell;
      success: boolean;
      error?: KernelError | null;
    }
  >({});

  /**
   * A signal that emits whenever a cell execution is scheduled.
   */
  export const executionScheduled = new Signal<
    any,
    { notebook: Notebook; cell: Cell }
  >({});

  /**
   * A signal that emits when one notebook's cells are all executed.
   */
  export const selectionExecuted = new Signal<
    any,
    { notebook: Notebook; lastCell: Cell }
  >({});

  /**
   * The interface for a widget state.
   */
  export interface IState {
    /**
     * Whether the widget had focus.
     */
    wasFocused: boolean;

    /**
     * The active cell id before the action.
     *
     * We cannot rely on the Cell widget or model as it may be
     * discarded by action such as move.
     */
    activeCellId: string | null;
  }

  /**
   * Get the state of a widget before running an action.
   */
  export function getState(notebook: Notebook): IState {
    return {
      wasFocused: notebook.node.contains(document.activeElement),
      activeCellId: notebook.activeCell?.model.id ?? null
    };
  }

  /**
   * Handle the state of a widget after running an action.
   */
  export async function handleState(
    notebook: Notebook,
    state: IState,
    scrollIfNeeded = false
  ): Promise<void> {
    const { activeCell, activeCellIndex } = notebook;
    if (scrollIfNeeded && activeCell) {
      await notebook
        .scrollToItem(activeCellIndex, 'smart', 0.05)
        .catch(reason => {
          // no-op
        });
    }
    if (state.wasFocused || notebook.mode === 'edit') {
      notebook.activate();
    }
  }

  /**
   * Handle the state of a widget after running a run action.
   */
  export async function handleRunState(
    notebook: Notebook,
    state: IState,
    scroll = false
  ): Promise<void> {
    if (scroll && state.activeCellId) {
      const index = notebook.widgets.findIndex(
        w => w.model.id === state.activeCellId
      );
      if (notebook.widgets[index]?.inputArea) {
        await notebook.scrollToItem(index).catch(reason => {
          // no-op
        });
      }
    }
    if (state.wasFocused || notebook.mode === 'edit') {
      notebook.activate();
    }
  }

  /**
   * Run the selected cells.
   *
   * @param notebook Notebook
   * @param sessionContext Notebook session context
   * @param sessionDialogs Session dialogs
   * @param translator Application translator
   */
  export function runSelected(
    notebook: Notebook,
    sessionContext?: ISessionContext,
    sessionDialogs?: ISessionContextDialogs,
    translator?: ITranslator
  ): Promise<boolean> {
    notebook.mode = 'command';

    let lastIndex = notebook.activeCellIndex;
    const selected = notebook.widgets.filter((child, index) => {
      const active = notebook.isSelectedOrActive(child);

      if (active) {
        lastIndex = index;
      }

      return active;
    });

    notebook.activeCellIndex = lastIndex;
    notebook.deselectAll();

    return Promise.all(
      selected.map(child =>
        runCell(notebook, child, sessionContext, sessionDialogs, translator)
      )
    )
      .then(results => {
        if (notebook.isDisposed) {
          return false;
        }
        selectionExecuted.emit({
          notebook,
          lastCell: notebook.widgets[lastIndex]
        });
        // Post an update request.
        notebook.update();

        return results.every(result => result);
      })
      .catch(reason => {
        if (reason.message.startsWith('KernelReplyNotOK')) {
          selected.map(cell => {
            // Remove '*' prompt from cells that didn't execute
            if (
              cell.model.type === 'code' &&
              (cell as CodeCell).model.executionCount == null
            ) {
              cell.setPrompt('');
            }
          });
        } else {
          throw reason;
        }

        selectionExecuted.emit({
          notebook,
          lastCell: notebook.widgets[lastIndex]
        });

        notebook.update();

        return false;
      });
  }

  /**
   * Run a cell.
   */
  async function runCell(
    notebook: Notebook,
    cell: Cell,
    sessionContext?: ISessionContext,
    sessionDialogs?: ISessionContextDialogs,
    translator?: ITranslator
  ): Promise<boolean> {
    translator = translator || nullTranslator;
    const trans = translator.load('jupyterlab');
    switch (cell.model.type) {
      case 'markdown':
        (cell as MarkdownCell).rendered = true;
        cell.inputHidden = false;
        executed.emit({ notebook, cell, success: true });
        break;
      case 'code':
        if (sessionContext) {
          if (sessionContext.isTerminating) {
            await showDialog({
              title: trans.__('Kernel Terminating'),
              body: trans.__(
                'The kernel for %1 appears to be terminating. You can not run any cell for now.',
                sessionContext.session?.path
              ),
              buttons: [Dialog.okButton()]
            });
            break;
          }
          if (sessionContext.pendingInput) {
            await showDialog({
              title: trans.__('Cell not executed due to pending input'),
              body: trans.__(
                'The cell has not been executed to avoid kernel deadlock as there is another pending input! Submit your pending input and try again.'
              ),
              buttons: [Dialog.okButton()]
            });
            return false;
          }
          if (sessionContext.hasNoKernel) {
            const shouldSelect = await sessionContext.startKernel();
            if (shouldSelect && sessionDialogs) {
              await sessionDialogs.selectKernel(sessionContext);
            }
          }

          if (sessionContext.hasNoKernel) {
            cell.model.sharedModel.transact(() => {
              (cell.model as ICodeCellModel).clearExecution();
            });
            return true;
          }

          const deletedCells = notebook.model?.deletedCells ?? [];
          executionScheduled.emit({ notebook, cell });

          let ran = false;
          try {
            const reply = await CodeCell.execute(
              cell as CodeCell,
              sessionContext,
              {
                deletedCells,
                recordTiming: notebook.notebookConfig.recordTiming
              }
            );
            deletedCells.splice(0, deletedCells.length);

            ran = (() => {
              if (cell.isDisposed) {
                return false;
              }

              if (!reply) {
                return true;
              }
              if (reply.content.status === 'ok') {
                const content = reply.content;

                if (content.payload && content.payload.length) {
                  handlePayload(content, notebook, cell);
                }

                return true;
              } else {
                throw new KernelError(reply.content);
              }
            })();
          } catch (reason) {
            if (cell.isDisposed || reason.message.startsWith('Canceled')) {
              ran = false;
            } else {
              executed.emit({
                notebook,
                cell,
                success: false,
                error: reason
              });
              throw reason;
            }
          }

          if (ran) {
            executed.emit({ notebook, cell, success: true });
          }

          return ran;
        }
        cell.model.sharedModel.transact(() => {
          (cell.model as ICodeCellModel).clearExecution();
        }, false);
        break;
      default:
        break;
    }

    return Promise.resolve(true);
  }

  /**
   * Handle payloads from an execute reply.
   *
   * #### Notes
   * Payloads are deprecated and there are no official interfaces for them in
   * the kernel type definitions.
   * See [Payloads (DEPRECATED)](https://jupyter-client.readthedocs.io/en/latest/messaging.html#payloads-deprecated).
   */
  function handlePayload(
    content: KernelMessage.IExecuteReply,
    notebook: Notebook,
    cell: Cell
  ) {
    const setNextInput = content.payload?.filter(i => {
      return (i as any).source === 'set_next_input';
    })[0];

    if (!setNextInput) {
      return;
    }

    const text = setNextInput.text as string;
    const replace = setNextInput.replace;

    if (replace) {
      cell.model.sharedModel.setSource(text);
      return;
    }

    // Create a new code cell and add as the next cell.
    const notebookModel = notebook.model!.sharedModel;
    const cells = notebook.model!.cells;
    const index = findIndex(cells, model => model === cell.model);

    // While this cell has no outputs and could be trusted following the letter
    // of Jupyter trust model, its content comes from kernel and hence is not
    // necessarily controlled by the user; if we set it as trusted, a user
    // executing cells in succession could end up with unwanted trusted output.
    if (index === -1) {
      notebookModel.insertCell(notebookModel.cells.length, {
        cell_type: 'code',
        source: text,
        metadata: {
          trusted: false
        }
      });
    } else {
      notebookModel.insertCell(index + 1, {
        cell_type: 'code',
        source: text,
        metadata: {
          trusted: false
        }
      });
    }
  }

  /**
   * Get the selected cell(s) without affecting the clipboard.
   *
   * @param notebook - The target notebook widget.
   *
   * @returns A list of 0 or more selected cells
   */
  export function selectedCells(notebook: Notebook): nbformat.ICell[] {
    return notebook.widgets
      .filter(cell => notebook.isSelectedOrActive(cell))
      .map(cell => cell.model.toJSON())
      .map(cellJSON => {
        if ((cellJSON.metadata as JSONObject).deletable !== undefined) {
          delete (cellJSON.metadata as JSONObject).deletable;
        }
        return cellJSON;
      });
  }

  /**
   * Copy or cut the selected cell data to the application clipboard.
   *
   * @param notebook - The target notebook widget.
   *
   * @param cut - True if the cells should be cut, false if they should be copied.
   */
  export function copyOrCut(notebook: Notebook, cut: boolean): void {
    if (!notebook.model || !notebook.activeCell) {
      return;
    }

    const state = getState(notebook);
    const clipboard = Clipboard.getInstance();

    notebook.mode = 'command';
    clipboard.clear();

    const data = Private.selectedCells(notebook);

    clipboard.setData(JUPYTER_CELL_MIME, data);
    if (cut) {
      deleteCells(notebook);
    } else {
      notebook.deselectAll();
    }
    if (cut) {
      notebook.lastClipboardInteraction = 'cut';
    } else {
      notebook.lastClipboardInteraction = 'copy';
    }
    void handleState(notebook, state);
  }

  /**
   * Change the selected cell type(s).
   *
   * @param notebook - The target notebook widget.
   *
   * @param value - The target cell type.
   *
   * #### Notes
   * It should preserve the widget mode.
   * This action can be undone.
   * The existing selection will be cleared.
   * Any cells converted to markdown will be unrendered.
   */
  export function changeCellType(
    notebook: Notebook,
    value: nbformat.CellType
  ): void {
    const notebookSharedModel = notebook.model!.sharedModel;
    notebook.widgets.forEach((child, index) => {
      if (!notebook.isSelectedOrActive(child)) {
        return;
      }
      if (child.model.type !== value) {
        const raw = child.model.toJSON();
        notebookSharedModel.transact(() => {
          notebookSharedModel.deleteCell(index);
          if (value === 'code') {
            // After change of type outputs are deleted so cell can be trusted.
            raw.metadata.trusted = true;
          } else {
            // Otherwise clear the metadata as trusted is only "valid" on code
            // cells (since other cell types cannot have outputs).
            raw.metadata.trusted = undefined;
          }
          const newCell = notebookSharedModel.insertCell(index, {
            cell_type: value,
            source: raw.source,
            metadata: raw.metadata
          });
          if (raw.attachments && ['markdown', 'raw'].includes(value)) {
            (newCell as ISharedAttachmentsCell).attachments =
              raw.attachments as nbformat.IAttachments;
          }
        });
      }
      if (value === 'markdown') {
        // Fetch the new widget and unrender it.
        child = notebook.widgets[index];
        (child as MarkdownCell).rendered = false;
      }
    });
    notebook.deselectAll();
  }

  /**
   * Delete the selected cells.
   *
   * @param notebook - The target notebook widget.
   *
   * #### Notes
   * The cell after the last selected cell will be activated.
   * If the last cell is deleted, then the previous one will be activated.
   * It will add a code cell if all cells are deleted.
   * This action can be undone.
   */
  export function deleteCells(notebook: Notebook): void {
    const model = notebook.model!;
    const sharedModel = model.sharedModel;
    const toDelete: number[] = [];

    notebook.mode = 'command';

    // Find the cells to delete.
    notebook.widgets.forEach((child, index) => {
      const deletable = child.model.getMetadata('deletable') !== false;

      if (notebook.isSelectedOrActive(child) && deletable) {
        toDelete.push(index);
        notebook.model?.deletedCells.push(child.model.id);
      }
    });

    // If cells are not deletable, we may not have anything to delete.
    if (toDelete.length > 0) {
      // Delete the cells as one undo event.
      sharedModel.transact(() => {
        // Delete cells in reverse order to maintain the correct indices.
        toDelete.reverse().forEach(index => {
          sharedModel.deleteCell(index);
        });

        // Add a new cell if the notebook is empty. This is done
        // within the compound operation to make the deletion of
        // a notebook's last cell undoable.
        if (sharedModel.cells.length == toDelete.length) {
          sharedModel.insertCell(0, {
            cell_type: notebook.notebookConfig.defaultCell,
            metadata:
              notebook.notebookConfig.defaultCell === 'code'
                ? {
                    // This is an empty cell created in empty notebook, thus is trusted
                    trusted: true
                  }
                : {}
          });
        }
      });
      // Select the *first* interior cell not deleted or the cell
      // *after* the last selected cell.
      // Note: The activeCellIndex is clamped to the available cells,
      // so if the last cell is deleted the previous cell will be activated.
      // The *first* index is the index of the last cell in the initial
      // toDelete list due to the `reverse` operation above.
      notebook.activeCellIndex = toDelete[0] - toDelete.length + 1;
    }

    // Deselect any remaining, undeletable cells. Do this even if we don't
    // delete anything so that users are aware *something* happened.
    notebook.deselectAll();
  }

  /**
   * Set the markdown header level of a cell.
   */
  export function setMarkdownHeader(cell: ICellModel, level: number): void {
    // Remove existing header or leading white space.
    let source = cell.sharedModel.getSource();
    const regex = /^(#+\s*)|^(\s*)/;
    const newHeader = Array(level + 1).join('#') + ' ';
    const matches = regex.exec(source);

    if (matches) {
      source = source.slice(matches[0].length);
    }
    cell.sharedModel.setSource(newHeader + source);
  }

  /** Functionality related to collapsible headings */
  export namespace Headings {
    /** Find the heading that is parent to cell.
     *
     * @param childCell - The cell that is child to the sought heading
     * @param notebook - The target notebook widget
     * @param includeChildCell [default=false] - if set to true and childCell is a heading itself, the childCell will be returned
     * @param returnIndex [default=false] - if set to true, the cell index is returned rather than the cell object.
     *
     * @returns the (index | Cell object) of the parent heading or (-1 | null) if there is no parent heading.
     */
    export function findParentHeading(
      childCell: Cell,
      notebook: Notebook,
      includeChildCell = false,
      returnIndex = false
    ): number | Cell | null {
      let cellIdx =
        notebook.widgets.indexOf(childCell) - (includeChildCell ? 1 : 0);
      while (cellIdx >= 0) {
        let headingInfo = NotebookActions.getHeadingInfo(
          notebook.widgets[cellIdx]
        );
        if (headingInfo.isHeading) {
          return returnIndex ? cellIdx : notebook.widgets[cellIdx];
        }
        cellIdx--;
      }
      return returnIndex ? -1 : null;
    }

    /** Find heading above with leq level than baseCell heading level.
     *
     * @param baseCell - cell relative to which so search
     * @param notebook - target notebook widget
     * @param returnIndex [default=false] - if set to true, the cell index is returned rather than the cell object.
     *
     * @returns the (index | Cell object) of the found heading or (-1 | null) if no heading found.
     */
    export function findLowerEqualLevelParentHeadingAbove(
      baseCell: Cell,
      notebook: Notebook,
      returnIndex = false
    ): number | Cell | null {
      let baseHeadingLevel = Private.Headings.determineHeadingLevel(
        baseCell,
        notebook
      );
      if (baseHeadingLevel == -1) {
        baseHeadingLevel = 1; // if no heading level can be determined, assume we're on level 1
      }

      // find the heading above with heading level <= baseHeadingLevel and return its index
      let cellIdx = notebook.widgets.indexOf(baseCell) - 1;
      while (cellIdx >= 0) {
        let cell = notebook.widgets[cellIdx];
        let headingInfo = NotebookActions.getHeadingInfo(cell);
        if (
          headingInfo.isHeading &&
          headingInfo.headingLevel <= baseHeadingLevel
        ) {
          return returnIndex ? cellIdx : cell;
        }
        cellIdx--;
      }
      return returnIndex ? -1 : null; // no heading found
    }

    /** Find next heading with equal or lower level.
     *
     * @param baseCell - cell relative to which so search
     * @param notebook - target notebook widget
     * @param returnIndex [default=false] - if set to true, the cell index is returned rather than the cell object.
     *
     * @returns the (index | Cell object) of the found heading or (-1 | null) if no heading found.
     */
    export function findLowerEqualLevelHeadingBelow(
      baseCell: Cell,
      notebook: Notebook,
      returnIndex = false
    ): number | Cell | null {
      let baseHeadingLevel = Private.Headings.determineHeadingLevel(
        baseCell,
        notebook
      );
      if (baseHeadingLevel == -1) {
        baseHeadingLevel = 1; // if no heading level can be determined, assume we're on level 1
      }
      let cellIdx = notebook.widgets.indexOf(baseCell) + 1;
      while (cellIdx < notebook.widgets.length) {
        let cell = notebook.widgets[cellIdx];
        let headingInfo = NotebookActions.getHeadingInfo(cell);
        if (
          headingInfo.isHeading &&
          headingInfo.headingLevel <= baseHeadingLevel
        ) {
          return returnIndex ? cellIdx : cell;
        }
        cellIdx++;
      }
      return returnIndex ? -1 : null;
    }

    /** Find next heading.
     *
     * @param baseCell - cell relative to which so search
     * @param notebook - target notebook widget
     * @param returnIndex [default=false] - if set to true, the cell index is returned rather than the cell object.
     *
     * @returns the (index | Cell object) of the found heading or (-1 | null) if no heading found.
     */
    export function findHeadingBelow(
      baseCell: Cell,
      notebook: Notebook,
      returnIndex = false
    ): number | Cell | null {
      let cellIdx = notebook.widgets.indexOf(baseCell) + 1;
      while (cellIdx < notebook.widgets.length) {
        let cell = notebook.widgets[cellIdx];
        let headingInfo = NotebookActions.getHeadingInfo(cell);
        if (headingInfo.isHeading) {
          return returnIndex ? cellIdx : cell;
        }
        cellIdx++;
      }
      return returnIndex ? -1 : null;
    }

    /** Determine the heading level of a cell.
     *
     * @param baseCell - The cell of which the heading level shall be determined
     * @param notebook - The target notebook widget
     *
     * @returns the heading level or -1 if there is no parent heading
     *
     * #### Notes
     * If the baseCell is a heading itself, the heading level of baseCell is returned.
     * If the baseCell is not a heading itself, the level of the parent heading is returned.
     * If there is no parent heading, -1 is returned.
     */
    export function determineHeadingLevel(
      baseCell: Cell,
      notebook: Notebook
    ): number {
      let headingInfoBaseCell = NotebookActions.getHeadingInfo(baseCell);
      // fill baseHeadingLevel or return null if there is no heading at or above baseCell
      if (headingInfoBaseCell.isHeading) {
        return headingInfoBaseCell.headingLevel;
      } else {
        let parentHeading = findParentHeading(
          baseCell,
          notebook,
          true
        ) as Cell | null;
        if (parentHeading == null) {
          return -1;
        }
        return NotebookActions.getHeadingInfo(parentHeading).headingLevel;
      }
    }

    /** Insert a new heading cell at given position.
     *
     * @param cellIndex - where to insert
     * @param headingLevel - level of the new heading
     * @param notebook - target notebook
     *
     * #### Notes
     * Enters edit mode after insert.
     */
    export async function insertHeadingAboveCellIndex(
      cellIndex: number,
      headingLevel: number,
      notebook: Notebook
    ): Promise<void> {
      headingLevel = Math.min(Math.max(headingLevel, 1), 6);
      const state = Private.getState(notebook);
      const model = notebook.model!;
      const sharedModel = model!.sharedModel;
      sharedModel.insertCell(cellIndex, {
        cell_type: 'markdown',
        source: '#'.repeat(headingLevel) + ' '
      });
      notebook.activeCellIndex = cellIndex;
      if (notebook.activeCell?.inViewport === false) {
        await signalToPromise(notebook.activeCell.inViewportChanged, 200).catch(
          () => {
            // no-op
          }
        );
      }
      notebook.deselectAll();

      void Private.handleState(notebook, state, true);
      notebook.mode = 'edit';
      notebook.widgets[cellIndex].setHidden(false);
    }
  }
}<|MERGE_RESOLUTION|>--- conflicted
+++ resolved
@@ -2106,7 +2106,6 @@
   }
 
   /**
-<<<<<<< HEAD
    * If the notebook has an active cell, focus it.
    *
    * @param notebook The target notebook widget
@@ -2142,7 +2141,9 @@
     activeCell.node.focus({
       preventScroll
     });
-=======
+  }
+
+  /*
    * Access last notebook history.
    *
    * @param notebook - The target notebook widget.
@@ -2178,7 +2179,6 @@
         notebook.kernelHistory.updateEditor(activeCell, nextHistory);
       }
     }
->>>>>>> fc124f46
   }
 }
 
