/*-----------------------------------------------------------------------------
| Copyright (c) Jupyter Development Team.
| Distributed under the terms of the Modified BSD License.
|----------------------------------------------------------------------------*/

/*-----------------------------------------------------------------------------
| Variables
|----------------------------------------------------------------------------*/

:root {
  --jp-private-filebrowser-button-height: 28px;
  --jp-private-filebrowser-button-width: 48px;
}

/*-----------------------------------------------------------------------------
| Copyright (c) Jupyter Development Team.
| Distributed under the terms of the Modified BSD License.
|----------------------------------------------------------------------------*/

.jp-FileBrowser .jp-SidePanel-content {
  display: flex;
  flex-direction: column;
}

.jp-FileBrowser-toolbar.jp-Toolbar {
<<<<<<< HEAD
  flex-wrap: wrap;
  /* TODO: remove ignore directive when fixed: https://github.com/csstree/csstree/issues/164 */
  /* stylelint-disable-next-line csstree/validator */
  row-gap: min(
    1.5vh,
    12px
  ); /* Using min() and vh allows the row-gap to shrink when the screen is small or when the user zooms in, which should allow at least 2 files or folders to be seen within the file browser at 400% zoom */

=======
>>>>>>> 3d525a2c
  border-bottom: none;
  height: auto;
  /* TODO: remove ignore directive when fixed: https://github.com/csstree/csstree/issues/164 */
  /* stylelint-disable-next-line csstree/validator */
  margin: min(1vh, 8px) min(1.5vw, 12px) 0; /* Using min() and vw/vh allows the margins to shrink when the screen is small or when the user zooms in, which should allow at least 2 files or folders to be seen within the file browser at 400% zoom */
  box-shadow: none;
  padding: 0;
}

.jp-FileBrowser-toolbar.jp-Toolbar::part(positioning-region) {
  row-gap: 12px;
}

.jp-FileBrowser-Panel {
  flex: 1 1 auto;
  display: flex;
  flex-direction: column;
}

.jp-BreadCrumbs {
  flex: 0 0 auto;
  /* TODO: remove ignore directive when fixed: https://github.com/csstree/csstree/issues/164 */
  /* stylelint-disable-next-line csstree/validator */
  margin: min(1vh, 8px) min(1vw, 12px); /* Using min() and vw/vh allows the margins to shrink when the screen is small or when the user zooms in, which should allow at least two files or folders to be seen within the file browser at 400% zoom */
}

.jp-BreadCrumbs-item {
  margin: 0 2px;
  padding: 0 2px;
  border-radius: var(--jp-border-radius);
  cursor: pointer;
}

.jp-BreadCrumbs-item:hover {
  background-color: var(--jp-layout-color2);
}

.jp-BreadCrumbs-item:first-child {
  margin-left: 0;
}

.jp-BreadCrumbs-item.jp-mod-dropTarget {
  background-color: var(--jp-brand-color2);
  opacity: 0.7;
}

/*-----------------------------------------------------------------------------
| Buttons
|----------------------------------------------------------------------------*/

.jp-FileBrowser-toolbar > .jp-Toolbar-item {
  flex: 0 0 auto;
  padding-left: 0;
  align-items: center;
  height: unset;
}

.jp-FileBrowser-toolbar > .jp-Toolbar-item .jp-ToolbarButtonComponent {
  width: 40px;
}

/*-----------------------------------------------------------------------------
| Other styles
|----------------------------------------------------------------------------*/

.jp-FileDialog.jp-mod-conflict input {
  color: var(--jp-error-color1);
}

.jp-FileDialog .jp-new-name-title {
  margin-top: 12px;
}

.jp-LastModified-hidden {
  display: none;
}

.jp-FileSize-hidden {
  display: none;
}

.jp-FileBrowser .lm-AccordionPanel > h3:first-child {
  display: none;
}

/*-----------------------------------------------------------------------------
| DirListing
|----------------------------------------------------------------------------*/

.jp-DirListing {
  flex: 1 1 auto;
  display: flex;
  flex-direction: column;
  outline: 0;
}

.jp-DirListing-header {
  flex: 0 0 auto;
  display: flex;
  flex-direction: row;
  align-items: center;
  overflow: hidden;
  border-top: var(--jp-border-width) solid var(--jp-border-color2);
  border-bottom: var(--jp-border-width) solid var(--jp-border-color1);
  box-shadow: var(--jp-toolbar-box-shadow);
  z-index: 2;
}

.jp-DirListing-headerItem {
  /* TODO: remove ignore directive when fixed: https://github.com/csstree/csstree/issues/164 */
  /* stylelint-disable-next-line csstree/validator */
  padding: min(1vh, 4px) min(1vw, 12px) min(0.5vh, 2px); /* Using min() and vw/vh allows the padding to shrink when the screen is small or when the user zooms in, which should allow at least two files or folders to be seen within the file browser at 400% zoom */
  font-weight: 500;
}

.jp-DirListing-headerItem:hover {
  background: var(--jp-layout-color2);
}

.jp-DirListing-headerItem.jp-id-name {
  flex: 1 0 84px;
}

.jp-DirListing-headerItem.jp-id-modified {
  flex: 0 0 112px;
  border-left: var(--jp-border-width) solid var(--jp-border-color2);
  text-align: right;
}

.jp-DirListing-headerItem.jp-id-filesize {
  flex: 0 0 75px;
  border-left: var(--jp-border-width) solid var(--jp-border-color2);
  text-align: right;
}

.jp-id-narrow {
  display: none;
  flex: 0 0 5px;
  padding: 4px;
  border-left: var(--jp-border-width) solid var(--jp-border-color2);
  text-align: right;
  color: var(--jp-border-color2);
}

.jp-DirListing-narrow .jp-id-narrow {
  display: block;
}

.jp-DirListing-narrow .jp-id-modified,
.jp-DirListing-narrow .jp-DirListing-itemModified {
  display: none;
}

.jp-DirListing-headerItem.jp-mod-selected {
  font-weight: 600;
}

/* increase specificity to override bundled default */
.jp-DirListing-content {
  flex: 1 1 auto;
  margin: 0;
  padding: 0;
  list-style-type: none;
  overflow: auto;
  background-color: var(--jp-layout-color1);
}

.jp-DirListing-content mark {
  color: var(--jp-ui-font-color0);
  background-color: transparent;
  font-weight: bold;
}

.jp-DirListing-content .jp-DirListing-item.jp-mod-selected mark {
  color: var(--jp-ui-inverse-font-color0);
}

/* Style the directory listing content when a user drops a file to upload */
.jp-DirListing.jp-mod-native-drop .jp-DirListing-content {
  outline: 5px dashed rgba(128, 128, 128, 0.5);
  outline-offset: -10px;
  cursor: copy;
}

.jp-DirListing-item {
  display: flex;
  flex-direction: row;
  align-items: center;
  /* TODO: remove ignore directive when fixed: https://github.com/csstree/csstree/issues/164 */
  /* stylelint-disable-next-line csstree/validator */
  padding: min(1vh, 4px) min(1vw, 12px); /* Using min() and vw/vh allows the padding to shrink when the screen is small or when the user zooms in, which should allow at least two files or folders to be seen within the file browser at 400% zoom */
  -webkit-user-select: none;
  -moz-user-select: none;
  -ms-user-select: none;
  user-select: none;
}

.jp-DirListing-checkboxWrapper {
  /* Increases hit area of checkbox. */
  padding: 4px;
}

.jp-DirListing-header
  .jp-DirListing-checkboxWrapper
  + .jp-DirListing-headerItem {
  padding-left: 4px;
}

.jp-DirListing-content .jp-DirListing-checkboxWrapper {
  position: relative;
  left: -4px;
  margin: -4px 0 -4px -8px;
}

.jp-DirListing-checkboxWrapper.jp-mod-visible {
  visibility: visible;
}

/* For devices that support hovering, hide checkboxes until hovered, selected...
*/
@media (hover: hover) {
  .jp-DirListing-checkboxWrapper {
    visibility: hidden;
  }

  .jp-DirListing-item:hover .jp-DirListing-checkboxWrapper,
  .jp-DirListing-item.jp-mod-selected .jp-DirListing-checkboxWrapper {
    visibility: visible;
  }
}

.jp-DirListing-item[data-is-dot] {
  opacity: 75%;
}

.jp-DirListing-item.jp-mod-selected {
  color: var(--jp-ui-inverse-font-color1);
  background: var(--jp-brand-color1);
}

.jp-DirListing-item.jp-mod-dropTarget {
  background: var(--jp-brand-color3);
}

.jp-DirListing-item:hover:not(.jp-mod-selected) {
  background: var(--jp-layout-color2);
}

.jp-DirListing-itemIcon {
  flex: 0 0 20px;
  margin-right: 4px;
}

.jp-DirListing-itemText {
  flex: 1 0 64px;
  white-space: nowrap;
  overflow: hidden;
  text-overflow: ellipsis;
  user-select: none;
}

.jp-DirListing-itemText:focus {
  outline-width: 2px;
  outline-color: var(--jp-inverse-layout-color1);
  outline-style: solid;
  outline-offset: 1px;
}

.jp-DirListing-item.jp-mod-selected .jp-DirListing-itemText:focus {
  outline-color: var(--jp-layout-color1);
}

.jp-DirListing-itemModified {
  flex: 0 0 125px;
  text-align: right;
}

.jp-DirListing-itemFileSize {
  flex: 0 0 90px;
  text-align: right;
}

.jp-DirListing-editor {
  flex: 1 0 64px;
  outline: none;
  border: none;
  color: var(--jp-ui-font-color1);
  background-color: var(--jp-layout-color1);
}

.jp-DirListing-item.jp-mod-running .jp-DirListing-itemIcon::before {
  color: var(--jp-success-color1);
  content: '\25CF';
  font-size: 8px;
  position: absolute;
  left: -8px;
}

.jp-DirListing-item.jp-mod-running.jp-mod-selected
  .jp-DirListing-itemIcon::before {
  color: var(--jp-ui-inverse-font-color1);
}

.jp-DirListing-item.lm-mod-drag-image,
.jp-DirListing-item.jp-mod-selected.lm-mod-drag-image {
  font-size: var(--jp-ui-font-size1);
  padding-left: 4px;
  margin-left: 4px;
  width: 160px;
  background-color: var(--jp-ui-inverse-font-color2);
  box-shadow: var(--jp-elevation-z2);
  border-radius: 0;
  color: var(--jp-ui-font-color1);
  transform: translateX(-40%) translateY(-58%);
}

.jp-Document {
  min-width: 120px;
  min-height: 120px;
  outline: none;
}<|MERGE_RESOLUTION|>--- conflicted
+++ resolved
@@ -23,8 +23,8 @@
 }
 
 .jp-FileBrowser-toolbar.jp-Toolbar {
-<<<<<<< HEAD
   flex-wrap: wrap;
+
   /* TODO: remove ignore directive when fixed: https://github.com/csstree/csstree/issues/164 */
   /* stylelint-disable-next-line csstree/validator */
   row-gap: min(
@@ -32,10 +32,9 @@
     12px
   ); /* Using min() and vh allows the row-gap to shrink when the screen is small or when the user zooms in, which should allow at least 2 files or folders to be seen within the file browser at 400% zoom */
 
-=======
->>>>>>> 3d525a2c
   border-bottom: none;
   height: auto;
+
   /* TODO: remove ignore directive when fixed: https://github.com/csstree/csstree/issues/164 */
   /* stylelint-disable-next-line csstree/validator */
   margin: min(1vh, 8px) min(1.5vw, 12px) 0; /* Using min() and vw/vh allows the margins to shrink when the screen is small or when the user zooms in, which should allow at least 2 files or folders to be seen within the file browser at 400% zoom */
@@ -55,6 +54,7 @@
 
 .jp-BreadCrumbs {
   flex: 0 0 auto;
+
   /* TODO: remove ignore directive when fixed: https://github.com/csstree/csstree/issues/164 */
   /* stylelint-disable-next-line csstree/validator */
   margin: min(1vh, 8px) min(1vw, 12px); /* Using min() and vw/vh allows the margins to shrink when the screen is small or when the user zooms in, which should allow at least two files or folders to be seen within the file browser at 400% zoom */
@@ -222,6 +222,7 @@
   display: flex;
   flex-direction: row;
   align-items: center;
+
   /* TODO: remove ignore directive when fixed: https://github.com/csstree/csstree/issues/164 */
   /* stylelint-disable-next-line csstree/validator */
   padding: min(1vh, 4px) min(1vw, 12px); /* Using min() and vw/vh allows the padding to shrink when the screen is small or when the user zooms in, which should allow at least two files or folders to be seen within the file browser at 400% zoom */
