--- conflicted
+++ resolved
@@ -849,27 +849,12 @@
         this._hiddenColumns,
         this.selection[item.path]
       );
-<<<<<<< HEAD
-
-      if (this.selection[item.path]) {
-        node.classList.add(SELECTED_CLASS);
-
-        if (this._isCut && this._model.path === this._prevPath) {
-          node.classList.add(CUT_CLASS);
-        }
-
-        const checkbox = renderer.getCheckboxNode(node);
-        if (checkbox) {
-          checkbox.checked = true;
-        }
-=======
       if (
         this.selection[item.path] &&
         this._isCut &&
         this._model.path === this._prevPath
       ) {
         node.classList.add(CUT_CLASS);
->>>>>>> b7c24148
       }
 
       // add metadata to the node
