// Copyright (c) Jupyter Development Team.
// Distributed under the terms of the Modified BSD License.

import { Mode } from '@jupyterlab/codemirror';

import { Contents } from '@jupyterlab/services';

import { JSONValue } from '@phosphor/coreutils';

import { Schema, Fields } from '@phosphor/datastore';

import { IDisposable } from '@phosphor/disposable';

import { ISignal, Signal } from '@phosphor/signaling';

import { Widget } from '@phosphor/widgets';

import { MainAreaWidget } from '@jupyterlab/apputils';

import { CodeEditor } from '@jupyterlab/codeeditor';

import { IChangedArgs, PathExt } from '@jupyterlab/coreutils';

import {
  IModelDB,
  ModelDB,
  IObservableString,
  IObservableMap,
  IObservableValue
} from '@jupyterlab/observables';

import { DocumentRegistry, IDocumentWidget } from './index';

/**
 * The default implementation of a document model.
 */
export abstract class DocumentModel implements IDisposable {
  /**
   * Construct a new document model.
   */
  constructor(
    mimeType: string,
    languagePreference?: string,
    modelDB?: IModelDB
  ) {
    this.modelDB = modelDB || new ModelDB();
    this._defaultLang = languagePreference || '';
<<<<<<< HEAD
    this.value.changed.connect(this.triggerContentChange, this);
=======

    let mimeTypeObs = this.modelDB.createValue('mimeType');
    mimeTypeObs.changed.connect(
      this._onMimeTypeChanged,
      this
    );
    this._defaultMimeType = mimeType;
>>>>>>> 6f9e79d3
  }

  /**
   * A signal emitted when the document content changes.
   */
  get contentChanged(): ISignal<this, void> {
    return this._contentChanged;
  }

  /**
   * A signal emitted when the document state changes.
   */
  get stateChanged(): ISignal<this, IChangedArgs<any>> {
    return this._stateChanged;
  }

  /**
   * The dirty state of the document.
   */
  get dirty(): boolean {
    return this._dirty;
  }
  set dirty(newValue: boolean) {
    if (newValue === this._dirty) {
      return;
    }
    let oldValue = this._dirty;
    this._dirty = newValue;
    this.triggerStateChange({ name: 'dirty', oldValue, newValue });
  }

  /**
   * The read only state of the document.
   */
  get readOnly(): boolean {
    return this._readOnly;
  }
  set readOnly(newValue: boolean) {
    if (newValue === this._readOnly) {
      return;
    }
    let oldValue = this._readOnly;
    this._readOnly = newValue;
    this.triggerStateChange({ name: 'readOnly', oldValue, newValue });
  }

  /**
   * The default kernel name of the document.
   *
   * #### Notes
   * This is a read-only property.
   */
  get defaultKernelName(): string {
    return '';
  }

  /**
   * The default kernel language of the document.
   *
   * #### Notes
   * This is a read-only property.
   */
  get defaultKernelLanguage(): string {
    return this._defaultLang;
  }

  /**
   * A signal emitted when a mimetype changes.
   */
  get mimeTypeChanged(): ISignal<this, IChangedArgs<string>> {
    return this._mimeTypeChanged;
  }

  /**
   * A mime type of the model.
   */
  get mimeType(): string {
    return this.modelDB.getValue('mimeType') as string;
  }
  set mimeType(newValue: string) {
    const oldValue = this.mimeType;
    if (oldValue === newValue) {
      return;
    }
    this.modelDB.setValue('mimeType', newValue);
  }

  /**
   * Serialize the model to a string.
   */
  abstract toString(): string;

  /**
   * Deserialize the model from a string.
   *
   * #### Notes
   * Should emit a [contentChanged] signal.
   */
  abstract fromString(value: string): void;

  /**
   * Serialize the model to JSON.
   */
  abstract toJSON(): JSONValue;

  /**
   * Deserialize the model from JSON.
   *
   * #### Notes
   * Should emit a [contentChanged] signal.
   */
  abstract fromJSON(value: JSONValue): void;

  /**
   * Initialize the model with its current state.
   */
  initialize(): void {
    const mimeType = this.modelDB.get('mimeType') as IObservableValue;
    mimeType.set(mimeType.get() || this._defaultMimeType || 'text/plain');
  }

  /**
   * Whether the model is disposed.
   */
  get isDisposed(): boolean {
    return this._isDisposed;
  }

  /**
   * Dispose of the resources used by the model.
   */
  dispose(): void {
    if (this._isDisposed) {
      return;
    }
    this._isDisposed = true;
    Signal.clearData(this);
  }

  /**
   * The underlying `IModelDB` instance in which model
   * data is stored.
   */
  readonly modelDB: IModelDB;

  /**
   * Trigger a state change signal.
   */
  protected triggerStateChange(args: IChangedArgs<any>): void {
    this._stateChanged.emit(args);
  }

  /**
   * Trigger a content changed signal.
   */
  protected triggerContentChange(): void {
    this._contentChanged.emit(void 0);
    this.dirty = true;
  }

  private _onMimeTypeChanged(
    mimeType: IObservableValue,
    args: IObservableValue.IChangedArgs
  ): void {
    this._mimeTypeChanged.emit({
      name: 'mimeType',
      oldValue: args.oldValue as string,
      newValue: args.newValue as string
    });
  }

  private _defaultLang = '';
  private _dirty = false;
  private _isDisposed = false;
  private _readOnly = false;
  private _defaultMimeType: string;
  private _contentChanged = new Signal<this, void>(this);
  private _mimeTypeChanged = new Signal<this, IChangedArgs<string>>(this);
  private _stateChanged = new Signal<this, IChangedArgs<any>>(this);
}

/**
 *
 */
export class TextModel extends DocumentModel
  implements DocumentRegistry.ICodeModel {
  /**
   *
   */
  constructor(languagePreference?: string, modelDB?: IModelDB) {
    super('text/plain', languagePreference, modelDB);
    let value = this.modelDB.createString('value');
    value.changed.connect(
      this.triggerContentChange,
      this
    );
  }

  /**
   * Get the value of the model.
   */
  get value(): IObservableString {
    return this.modelDB.get('value') as IObservableString;
  }

  /**
   * Get the selections for the model.
   */
  get selections(): IObservableMap<CodeEditor.ITextSelection[]> {
    return this.modelDB.get('selections') as IObservableMap<
      CodeEditor.ITextSelection[]
    >;
  }

  toString(): string {
    return this.value.text;
  }

  fromString(value: string): void {
    this.value.text = value;
  }

  toJSON(): JSONValue {
    return JSON.parse(this.value.text || 'null');
  }

  fromJSON(value: JSONValue): void {
    this.fromString(JSON.stringify(value));
  }

  initialize(): void {
    super.initialize();
    const value = this.value;
    value.text = value.text || '';
  }
}

/**
 *
 */
export class Base64Model extends DocumentModel {
  /**
   *
   */
  constructor(languagePreference?: string, modelDB?: IModelDB) {
    super('text/plain', languagePreference, modelDB);
    let value = this.modelDB.createValue('value');
    value.changed.connect(
      this.triggerContentChange,
      this
    );
  }

  /**
   * Get the value of the model.
   */
  get value(): IObservableValue {
    return this.modelDB.get('value') as IObservableValue;
  }

  toString(): string {
    return this.value.get() as string;
  }

  fromString(value: string): void {
    this.value.set(value);
  }

  toJSON(): JSONValue {
    return JSON.parse(this.value.toString() || 'null');
  }

  fromJSON(value: JSONValue): void {
    this.fromString(JSON.stringify(value));
  }

  initialize(): void {
    super.initialize();
    const value = this.value;
    value.set(value.get() || '');
  }
}

/**
 * An implementation of a model factory for text files.
 */
export class TextModelFactory implements DocumentRegistry.CodeModelFactory {
  /**
   * The name of the model type.
   *
   * #### Notes
   * This is a read-only property.
   */
  get name(): string {
    return 'text';
  }

  /**
   * The type of the file.
   *
   * #### Notes
   * This is a read-only property.
   */
  get contentType(): Contents.ContentType {
    return 'file';
  }

  /**
   * The format of the file.
   *
   * This is a read-only property.
   */
  get fileFormat(): Contents.FileFormat {
    return 'text';
  }

  /**
   * Get whether the model factory has been disposed.
   */
  get isDisposed(): boolean {
    return this._isDisposed;
  }

  /**
   * Dispose of the resources held by the model factory.
   */
  dispose(): void {
    this._isDisposed = true;
  }

  /**
   * Create a new model.
   *
   * @param languagePreference - An optional kernel language preference.
   *
   * @returns A new document model.
   */
  createNew(
    languagePreference?: string,
    modelDB?: IModelDB
  ): DocumentRegistry.ICodeModel {
    return new TextModel(languagePreference, modelDB);
  }

  /**
   * Get the preferred kernel language given a file path.
   */
  preferredLanguage(path: string): string {
    let mode = Mode.findByFileName(path);
    return mode && mode.mode;
  }

  /**
   * The schemas for the datastore.
   */
  get schemas(): ReadonlyArray<Schema> {
    return [
      {
        id: 'TextModelSchema.v1',
        fields: {
          value: Fields.Text({ description: 'The text value of the model' }),
          mimeType: Fields.String({
            value: 'text/plain',
            description: 'The MIME type of the text'
          }),
          selections: Fields.Map({
            description: 'A map of all text selections for all users'
          })
        }
      }
    ];
  }

  private _isDisposed = false;
}

/**
 * An implementation of a model factory for base64 files.
 */
export class Base64ModelFactory implements DocumentRegistry.ModelFactory {
  /**
   * The name of the model type.
   *
   * #### Notes
   * This is a read-only property.
   */
  get name(): string {
    return 'base64';
  }

  /**
   * The type of the file.
   *
   * #### Notes
   * This is a read-only property.
   */
  get contentType(): Contents.ContentType {
    return 'file';
  }

  /**
   * The format of the file.
   *
   * This is a read-only property.
   */
  get fileFormat(): Contents.FileFormat {
    return 'base64';
  }

  /**
   * Get whether the model factory has been disposed.
   */
  get isDisposed(): boolean {
    return this._isDisposed;
  }

  /**
   * Dispose of the resources held by the model factory.
   */
  dispose(): void {
    this._isDisposed = true;
  }

  /**
   * Create a new model.
   *
   * @param languagePreference - An optional kernel language preference.
   *
   * @returns A new document model.
   */
  createNew(
    languagePreference?: string,
    modelDB?: IModelDB
  ): DocumentRegistry.IModel {
    return new Base64Model(languagePreference, modelDB);
  }

  /**
   * Get the preferred kernel language given a file path.
   */
  preferredLanguage(path: string): string {
    let mode = Mode.findByFileName(path);
    return mode && mode.mode;
  }

  /**
   * The schemas for the datastore.
   */
  get schemas(): ReadonlyArray<Schema> {
    return [
      {
        id: 'Base64ModelSchema.v1',
        fields: {
          value: Fields.String({
            description: 'The value of the model'
          })
        }
      }
    ];
  }

  private _isDisposed = false;
}

/**
 * The default implementation of a widget factory.
 */
export abstract class ABCWidgetFactory<
  T extends IDocumentWidget,
  U extends DocumentRegistry.IModel = DocumentRegistry.IModel
> implements DocumentRegistry.IWidgetFactory<T, U> {
  /**
   * Construct a new `ABCWidgetFactory`.
   */
  constructor(options: DocumentRegistry.IWidgetFactoryOptions<T>) {
    this._name = options.name;
    this._readOnly = options.readOnly === undefined ? false : options.readOnly;
    this._defaultFor = options.defaultFor ? options.defaultFor.slice() : [];
    this._defaultRendered = (options.defaultRendered || []).slice();
    this._fileTypes = options.fileTypes.slice();
    this._modelName = options.modelName || 'text';
    this._preferKernel = !!options.preferKernel;
    this._canStartKernel = !!options.canStartKernel;
    this._shutdownOnClose = !!options.shutdownOnClose;
    this._toolbarFactory = options.toolbarFactory;
  }

  /**
   * A signal emitted when a widget is created.
   */
  get widgetCreated(): ISignal<DocumentRegistry.IWidgetFactory<T, U>, T> {
    return this._widgetCreated;
  }

  /**
   * Get whether the model factory has been disposed.
   */
  get isDisposed(): boolean {
    return this._isDisposed;
  }

  /**
   * Dispose of the resources held by the document manager.
   */
  dispose(): void {
    this._isDisposed = true;
  }

  /**
   * Whether the widget factory is read only.
   */
  get readOnly(): boolean {
    return this._readOnly;
  }

  /**
   * The name of the widget to display in dialogs.
   */
  get name(): string {
    return this._name;
  }

  /**
   * The file types the widget can view.
   */
  get fileTypes(): string[] {
    return this._fileTypes.slice();
  }

  /**
   * The registered name of the model type used to create the widgets.
   */
  get modelName(): string {
    return this._modelName;
  }

  /**
   * The file types for which the factory should be the default.
   */
  get defaultFor(): string[] {
    return this._defaultFor.slice();
  }

  /**
   * The file types for which the factory should be the default for
   * rendering a document model, if different from editing.
   */
  get defaultRendered(): string[] {
    return this._defaultRendered.slice();
  }

  /**
   * Whether the widgets prefer having a kernel started.
   */
  get preferKernel(): boolean {
    return this._preferKernel;
  }

  /**
   * Whether the widgets can start a kernel when opened.
   */
  get canStartKernel(): boolean {
    return this._canStartKernel;
  }

  /**
   * Whether the kernel should be shutdown when the widget is closed.
   */
  get shutdownOnClose(): boolean {
    return this._shutdownOnClose;
  }
  set shutdownOnClose(value: boolean) {
    this._shutdownOnClose = value;
  }

  /**
   * Create a new widget given a document model and a context.
   *
   * #### Notes
   * It should emit the [widgetCreated] signal with the new widget.
   */
  createNew(context: DocumentRegistry.IContext<U>, source?: T): T {
    // Create the new widget
    const widget = this.createNewWidget(context, source);

    // Add toolbar items
    let items: DocumentRegistry.IToolbarItem[];
    if (this._toolbarFactory) {
      items = this._toolbarFactory(widget);
    } else {
      items = this.defaultToolbarFactory(widget);
    }
    items.forEach(({ name, widget: item }) => {
      widget.toolbar.addItem(name, item);
    });

    // Emit widget created signal
    this._widgetCreated.emit(widget);

    return widget;
  }

  /**
   * Create a widget for a context.
   */
  protected abstract createNewWidget(
    context: DocumentRegistry.IContext<U>,
    source?: T
  ): T;

  /**
   * Default factory for toolbar items to be added after the widget is created.
   */
  protected defaultToolbarFactory(widget: T): DocumentRegistry.IToolbarItem[] {
    return [];
  }

  private _toolbarFactory: (
    widget: T
  ) => DocumentRegistry.IToolbarItem[] | undefined;
  private _isDisposed = false;
  private _name: string;
  private _readOnly: boolean;
  private _canStartKernel: boolean;
  private _shutdownOnClose: boolean;
  private _preferKernel: boolean;
  private _modelName: string;
  private _fileTypes: string[];
  private _defaultFor: string[];
  private _defaultRendered: string[];
  private _widgetCreated = new Signal<DocumentRegistry.IWidgetFactory<T, U>, T>(
    this
  );
}

/**
 * The class name added to a dirty widget.
 */
const DIRTY_CLASS = 'jp-mod-dirty';

/**
 * A document widget implementation.
 */
export class DocumentWidget<
  T extends Widget = Widget,
  U extends DocumentRegistry.IModel = DocumentRegistry.IModel
> extends MainAreaWidget<T> implements IDocumentWidget<T, U> {
  constructor(options: DocumentWidget.IOptions<T, U>) {
    // Include the context ready promise in the widget reveal promise
    options.reveal = Promise.all([options.reveal, options.context.ready]);
    super(options);

    this.context = options.context;

    // Handle context path changes
    this.context.pathChanged.connect(this._onPathChanged, this);
    this._onPathChanged(this.context, this.context.path);

    // Listen for changes in the dirty state.
    this.context.model.stateChanged.connect(this._onModelStateChanged, this);
    void this.context.ready.then(() => {
      this._handleDirtyState();
    });
  }

  /**
   * Set URI fragment identifier.
   */
  setFragment(fragment: string): void {
    /* no-op */
  }

  /**
   * Handle a path change.
   */
  private _onPathChanged(
    sender: DocumentRegistry.IContext<U>,
    path: string
  ): void {
    this.title.label = PathExt.basename(sender.localPath);
  }

  /**
   * Handle a change to the context model state.
   */
  private _onModelStateChanged(
    sender: DocumentRegistry.IModel,
    args: IChangedArgs<any>
  ): void {
    if (args.name === 'dirty') {
      this._handleDirtyState();
    }
  }

  /**
   * Handle the dirty state of the context model.
   */
  private _handleDirtyState(): void {
    if (this.context.model.dirty) {
      this.title.className += ` ${DIRTY_CLASS}`;
    } else {
      this.title.className = this.title.className.replace(DIRTY_CLASS, '');
    }
  }

  readonly context: DocumentRegistry.IContext<U>;
}

export namespace DocumentWidget {
  export interface IOptions<
    T extends Widget = Widget,
    U extends DocumentRegistry.IModel = DocumentRegistry.IModel
  > extends MainAreaWidget.IOptions<T> {
    context: DocumentRegistry.IContext<U>;
  }

  export interface IOptionsOptionalContent<
    T extends Widget = Widget,
    U extends DocumentRegistry.IModel = DocumentRegistry.IModel
  > extends MainAreaWidget.IOptionsOptionalContent<T> {
    context: DocumentRegistry.IContext<U>;
  }
}<|MERGE_RESOLUTION|>--- conflicted
+++ resolved
@@ -45,17 +45,7 @@
   ) {
     this.modelDB = modelDB || new ModelDB();
     this._defaultLang = languagePreference || '';
-<<<<<<< HEAD
     this.value.changed.connect(this.triggerContentChange, this);
-=======
-
-    let mimeTypeObs = this.modelDB.createValue('mimeType');
-    mimeTypeObs.changed.connect(
-      this._onMimeTypeChanged,
-      this
-    );
-    this._defaultMimeType = mimeType;
->>>>>>> 6f9e79d3
   }
 
   /**
