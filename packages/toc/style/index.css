/*-----------------------------------------------------------------------------
| Copyright (c) Jupyter Development Team.
| Distributed under the terms of the Modified BSD License.
|----------------------------------------------------------------------------*/

/*-----------------------------------------------------------------------------
| Table of Contents
|----------------------------------------------------------------------------*/

.jp-TableOfContents-content {
  flex: 1 1 auto;
  margin: 0;
  padding: 0;
  list-style-type: none;
  overflow: auto;
  background-color: var(--jp-layout-color1);
}

.jp-TableOfContents-content li {
  display: flex;
  flex-direction: row;
  padding: 4px 12px;
  -webkit-user-select: none;
  -moz-user-select: none;
  -ms-user-select: none;
  user-select: none;
  cursor: pointer;
}

.jp-TableOfContents-content li:hover {
  background: var(--jp-layout-color2);
}

.jp-TableOfContents {
  display: flex;
  flex-direction: column;
  background: var(--jp-layout-color1);
  color: var(--jp-ui-font-color1);
  /* font-size: var(--jp-ui-font-size0); */
  height: 100%;
}

.jp-TableOfContents header {
  border-bottom: var(--jp-border-width) solid var(--jp-border-color2);
  flex: 0 0 auto;
  font-size: var(--jp-ui-font-size0);
  font-weight: 600;
  letter-spacing: 1px;
  margin: 0px;
  padding: 12px 0 4px 12px;
  text-transform: uppercase;
}

.jp-TableOfContents-codeContainer {
  overflow: hidden;
}

.jp-TableOfContents-code {
  font-size: 9px;
  max-height: 70px;
}

.cm-toc .CodeMirror {
  font-size: 9px;
  z-index: 0;
  border: var(--jp-border-width) solid var(--jp-cell-editor-border-color);
  border-radius: 0px;
  background: var(--jp-cell-editor-background);
  max-width: 100%;
  max-height: 81px;
}

.toc-code-span {
  width: 100%;
  max-width: 100%;
  overflow: hidden;
}

.cm-toc .CodeMirror-scroll {
  overflow-x: hidden;
  overflow-y: hidden;
}

.markdown-cell {
  overflow-x: hidden;
  overflow-y: hidden;
  max-height: 22px;
}

.markdown-cell code {
  font-size: 9px;
}

.CodeMirror-scroll::-webkit-scrollbar-track {
  background-color: transparent;
}

.dropdown-menu-list {
  z-index: 3;
  position: fixed;
  list-style-type: none;
  margin: 0px;
  padding: 0px;
  background-color: white;
  border: 1px solid var(--jp-layout-color2);
  box-shadow: 0px 3px 4px rgba(0, 0, 0, 0.25);
}

.numberingIcon {
  float: right;
  margin: 8px;
}

.menu-check-div {
  display: inline-block;
  width: 10px;
  height: 24px;
  padding-left: 5px;
}

.check-image {
  width: 10px;
  height: 10px;
  padding-top: 7px;
  padding-bottom: 7px;
  margin: 0px;
}

/* NOTE: DO NOT CHANGE SIZE OF ANY PART OF CELL TYPE MENU WITHOUT ENSURING THAT
TOTAL SIZE REMAINS AT 24PX INCLUDING MARGINS AND PADDING */

.dropdown-menu-li {
  height: 12px;
  margin: 0px;
<<<<<<< HEAD
=======
  padding: 0px; /*
  padding-top: 5px;
  padding-bottom: 6px;
  padding-right: 20px;
  padding-left: 3px; */
>>>>>>> fddcdba3
}

.dropdown-menu-li:hover {
  background-color: var(--jp-layout-color2);
}

.dropdown-arrow {
  padding-top: 3px;
  padding-left: 5px;
  height: 11px;
  width: 11px;
}

.dropdown-menu-button {
  padding: 0px;
  margin: 0px;
  padding-left: 10px;
  padding-top: 8px;
}

.celltypes-dropdown {
  /* width: fit-content;
  padding-left: 12px;
  padding-top: 12px; */
  padding: 0px;
  margin: 0px;
  display: inline-block;
  font-size: 12px;
}

.dropdown-menu {
  /* width: fit-content;
  padding-left: 12px;
  padding-top: 12px; */
  padding: 0px;
  margin: 0px;
  display: inline-block;
  font-size: 12px;
}

.auto-numbering-button {
  width: fit-content;
  float: right;
}

.toc-code-cell-prompt {
  flex: 0 0 27px;
  color: var(--jp-cell-prompt-not-active-font-color);
  opacity: var(--jp-cell-prompt-not-active-opacity);
  font-family: var(--jp-cell-prompt-font-family);
  padding: var(--jp-code-padding);
  letter-spacing: var(--jp-cell-prompt-letter-spacing);
  line-height: var(--jp-code-line-height);
  font-size: 9px;
  border: var(--jp-border-width) solid transparent;
  text-align: right;
  white-space: nowrap;
  overflow: hidden;
  text-overflow: ellipsis;
  -webkit-user-select: none;
  -moz-user-select: none;
  -ms-user-select: none;
  user-select: none;
}

.toc-toolbar {
  height: 26px;
  padding: 0px;
  margin: 0px;
  user-select: none;
}

.dropdown-menu-inner-clickable {
<<<<<<< HEAD
  padding-top: 3px;
  padding-bottom: 6px;
  padding-right: 20px;
  padding-left: 3px;
}

.celltype-dropdown-title {
}
=======
  font-size: 12px;
  height: 24px;
  /*padding: 0px;
  margin-top: -8px;
  margin-bottom: 3px;
  margin-right: 20px;*/
}

/*
.option-title {
  padding-top: 6px;
  padding-bottom: 6px;
}
*/
>>>>>>> fddcdba3
<|MERGE_RESOLUTION|>--- conflicted
+++ resolved
@@ -130,16 +130,11 @@
 TOTAL SIZE REMAINS AT 24PX INCLUDING MARGINS AND PADDING */
 
 .dropdown-menu-li {
-  height: 12px;
-  margin: 0px;
-<<<<<<< HEAD
-=======
   padding: 0px; /*
   padding-top: 5px;
   padding-bottom: 6px;
   padding-right: 20px;
   padding-left: 3px; */
->>>>>>> fddcdba3
 }
 
 .dropdown-menu-li:hover {
@@ -213,28 +208,10 @@
 }
 
 .dropdown-menu-inner-clickable {
-<<<<<<< HEAD
-  padding-top: 3px;
-  padding-bottom: 6px;
-  padding-right: 20px;
-  padding-left: 3px;
-}
-
-.celltype-dropdown-title {
-}
-=======
   font-size: 12px;
   height: 24px;
   /*padding: 0px;
   margin-top: -8px;
   margin-bottom: 3px;
   margin-right: 20px;*/
-}
-
-/*
-.option-title {
-  padding-top: 6px;
-  padding-bottom: 6px;
-}
-*/
->>>>>>> fddcdba3
+}