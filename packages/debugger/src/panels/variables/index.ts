--- conflicted
+++ resolved
@@ -40,6 +40,15 @@
     this._table = new VariablesBodyGrid({ model, commands, themeManager });
     this._table.hide();
 
+    this._header.toolbar.addItem(
+      'scope-switcher',
+      new ScopeSwitcher({
+        translator,
+        model,
+        tree: this._tree,
+        grid: this._table
+      })
+    );
     const onViewChange = (): void => {
       if (this._table.isHidden) {
         this._tree.hide();
@@ -53,35 +62,13 @@
       this.update();
     };
 
-<<<<<<< HEAD
     const button = new Switch();
     button.id = 'jp-debugger';
     button.valueChanged.connect((_, args) => {
-      onClick();
+      onViewChange();
     });
     button.caption = trans.__('Table / Tree View');
-
     this._header.toolbar.addItem('view-VariableSwitch', button);
-=======
-    this._header.toolbar.addItem(
-      'scope-switcher',
-      new ScopeSwitcher({
-        translator,
-        model,
-        tree: this._tree,
-        grid: this._table
-      })
-    );
-
-    this._header.toolbar.addItem(
-      'view-VariableSwitch',
-      new ToolbarButton({
-        iconClass: 'jp-ToggleSwitch',
-        onClick: onViewChange,
-        tooltip: trans.__('Table / Tree View')
-      })
-    );
->>>>>>> 469cfdb8
 
     this.addWidget(this._header);
     this.addWidget(this._tree);
