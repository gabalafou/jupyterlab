--- conflicted
+++ resolved
@@ -37,13 +37,12 @@
       this.showCurrentLine(lineNumber);
     });
 
-<<<<<<< HEAD
     this._debuggerModel.linesCleared.connect(() => {
       this.cleanupHighlight();
-=======
+    });
+
     this.breakpointsModel.breakpointsChanged.connect(async () => {
       await this._debuggerService.updateBreakpoints();
->>>>>>> 2d5e1716
     });
   }
 
